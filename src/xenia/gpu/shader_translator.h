--- conflicted
+++ resolved
@@ -236,10 +236,7 @@
   bool uses_register_dynamic_addressing_ = false;
   bool writes_color_targets_[4] = {false, false, false, false};
   bool writes_depth_ = false;
-<<<<<<< HEAD
-=======
   std::set<uint32_t> memexport_stream_constants_;
->>>>>>> 090bf8e3
 
   static const AluOpcodeInfo alu_vector_opcode_infos_[0x20];
   static const AluOpcodeInfo alu_scalar_opcode_infos_[0x40];

/**
 ******************************************************************************
 * Xenia : Xbox 360 Emulator Research Project                                 *
 ******************************************************************************
 * Copyright 2015 Ben Vanik. All rights reserved.                             *
 * Released under the BSD license - see LICENSE in the root for more details. *
 ******************************************************************************
 */

#ifndef XENIA_GPU_UCODE_H_
#define XENIA_GPU_UCODE_H_

#include <cstdint>

#include "xenia/base/assert.h"
#include "xenia/base/platform.h"
#include "xenia/gpu/xenos.h"

// Closest AMD doc:
// https://developer.amd.com/wordpress/media/2012/10/R600_Instruction_Set_Architecture.pdf
// Microcode format differs, but most fields/enums are the same.

// This code comes from the freedreno project:
// https://github.com/freedreno/freedreno/blob/master/includes/instr-a2xx.h
/*
 * Copyright (c) 2012 Rob Clark <robdclark@gmail.com>
 *
 * Permission is hereby granted, free of charge, to any person obtaining a
 * copy of this software and associated documentation files (the "Software"),
 * to deal in the Software without restriction, including without limitation
 * the rights to use, copy, modify, merge, publish, distribute, sublicense,
 * and/or sell copies of the Software, and to permit persons to whom the
 * Software is furnished to do so, subject to the following conditions:
 *
 * The above copyright notice and this permission notice (including the next
 * paragraph) shall be included in all copies or substantial portions of the
 * Software.
 *
 * THE SOFTWARE IS PROVIDED "AS IS", WITHOUT WARRANTY OF ANY KIND, EXPRESS OR
 * IMPLIED, INCLUDING BUT NOT LIMITED TO THE WARRANTIES OF MERCHANTABILITY,
 * FITNESS FOR A PARTICULAR PURPOSE AND NONINFRINGEMENT.  IN NO EVENT SHALL
 * THE AUTHORS OR COPYRIGHT HOLDERS BE LIABLE FOR ANY CLAIM, DAMAGES OR OTHER
 * LIABILITY, WHETHER IN AN ACTION OF CONTRACT, TORT OR OTHERWISE, ARISING FROM,
 * OUT OF OR IN CONNECTION WITH THE SOFTWARE OR THE USE OR OTHER DEALINGS IN THE
 * SOFTWARE.
 */

namespace xe {
namespace gpu {
namespace ucode {

// Defines control flow opcodes used to schedule instructions.
enum class ControlFlowOpcode : uint32_t {
  // No-op - used to fill space.
  kNop = 0,
  // Executes fetch or ALU instructions.
  kExec = 1,
  // Executes fetch or ALU instructions then ends execution.
  kExecEnd = 2,
  // Conditionally executes based on a bool const.
  kCondExec = 3,
  // Conditionally executes based on a bool const then ends execution.
  kCondExecEnd = 4,
  // Conditionally executes based on the current predicate.
  kCondExecPred = 5,
  // Conditionally executes based on the current predicate then ends execution.
  kCondExecPredEnd = 6,
  // Starts a loop that must be terminated with kLoopEnd.
  kLoopStart = 7,
  // Continues or breaks out of a loop started with kLoopStart.
  kLoopEnd = 8,
  // Conditionally calls a function.
  // A return address is pushed to the stack to be used by a kReturn.
  kCondCall = 9,
  // Returns from the current function as called by kCondCall.
  // This is a no-op if not in a function.
  kReturn = 10,
  // Conditionally jumps to an arbitrary address based on a bool const.
  kCondJmp = 11,
  // Allocates output values.
  kAlloc = 12,
  // Conditionally executes based on the current predicate.
  // Optionally resets the predicate value.
  kCondExecPredClean = 13,
  // Conditionally executes based on the current predicate then ends execution.
  // Optionally resets the predicate value.
  kCondExecPredCleanEnd = 14,
  // Hints that no more vertex fetches will be performed.
  kMarkVsFetchDone = 15,
};

// Returns true if the given control flow opcode executes ALU or fetch
// instructions.
constexpr bool IsControlFlowOpcodeExec(ControlFlowOpcode opcode) {
  return opcode == ControlFlowOpcode::kExec ||
         opcode == ControlFlowOpcode::kExecEnd ||
         opcode == ControlFlowOpcode::kCondExec ||
         opcode == ControlFlowOpcode::kCondExecEnd ||
         opcode == ControlFlowOpcode::kCondExecPred ||
         opcode == ControlFlowOpcode::kCondExecPredEnd ||
         opcode == ControlFlowOpcode::kCondExecPredClean ||
         opcode == ControlFlowOpcode::kCondExecPredCleanEnd;
}

// Returns true if the given control flow opcode terminates the shader after
// executing.
constexpr bool DoesControlFlowOpcodeEndShader(ControlFlowOpcode opcode) {
  return opcode == ControlFlowOpcode::kExecEnd ||
         opcode == ControlFlowOpcode::kCondExecEnd ||
         opcode == ControlFlowOpcode::kCondExecPredEnd ||
         opcode == ControlFlowOpcode::kCondExecPredCleanEnd;
}

// Returns true if the given control flow opcode resets the predicate prior to
// execution.
constexpr bool DoesControlFlowOpcodeCleanPredicate(ControlFlowOpcode opcode) {
  return opcode == ControlFlowOpcode::kCondExecPredClean ||
         opcode == ControlFlowOpcode::kCondExecPredCleanEnd;
}

// Determines whether addressing is based on a0 or aL.
enum class AddressingMode : uint32_t {
  // Indexing into register sets is done based on aL.
  // This allows forms like c[aL + 5].
  kRelative = 0,
  // Indexing into register sets is done based on a0.
  // This allows forms like c[a0 + 5].
  kAbsolute = 1,
};

// Defines the type of a ControlFlowOpcode::kAlloc instruction.
// The allocation is just a size reservation and there may be multiple in a
// shader.
enum class AllocType : uint32_t {
  // ?
  kNone = 0,
  // Vertex shader exports a position.
  kVsPosition = 1,
  // Vertex shader exports interpolators.
  kVsInterpolators = 2,
  // Pixel shader exports colors.
  kPsColors = 2,
  // MEMEXPORT?
  kMemory = 3,
};

// Instruction data for ControlFlowOpcode::kExec and kExecEnd.
struct ControlFlowExecInstruction {
  ControlFlowOpcode opcode() const {
    return static_cast<ControlFlowOpcode>(opcode_);
  }
  AddressingMode addressing_mode() const {
    return static_cast<AddressingMode>(address_mode_);
  }
  // Address of the instructions to execute.
  uint32_t address() const { return address_; }
  // Number of instructions being executed.
  uint32_t count() const { return count_; }
  // Sequence bits, 2 per instruction, indicating whether ALU or fetch.
  uint32_t sequence() const { return serialize_; }
  // Whether to reset the current predicate.
  bool clean() const { return clean_ == 1; }
  // ?
  bool is_yield() const { return is_yeild_ == 1; }

 private:
  // Word 0: (32 bits)
  uint32_t address_ : 12;
  uint32_t count_ : 3;
  uint32_t is_yeild_ : 1;
  uint32_t serialize_ : 12;
  uint32_t vc_hi_ : 4;  // Vertex cache?

  // Word 1: (16 bits)
  uint32_t vc_lo_ : 2;
  uint32_t : 7;
  uint32_t clean_ : 1;
  uint32_t : 1;
  uint32_t address_mode_ : 1;
  uint32_t opcode_ : 4;
};
static_assert_size(ControlFlowExecInstruction, 8);

// Instruction data for ControlFlowOpcode::kCondExec and kCondExecEnd.
struct ControlFlowCondExecInstruction {
  ControlFlowOpcode opcode() const {
    return static_cast<ControlFlowOpcode>(opcode_);
  }
  AddressingMode addressing_mode() const {
    return static_cast<AddressingMode>(address_mode_);
  }
  // Address of the instructions to execute.
  uint32_t address() const { return address_; }
  // Number of instructions being executed.
  uint32_t count() const { return count_; }
  // Sequence bits, 2 per instruction, indicating whether ALU or fetch.
  uint32_t sequence() const { return serialize_; }
  // Constant index used as the conditional.
  uint32_t bool_address() const { return bool_address_; }
  // Required condition value of the comparision (true or false).
  bool condition() const { return condition_ == 1; }
  // ?
  bool is_yield() const { return is_yeild_ == 1; }

 private:
  // Word 0: (32 bits)
  uint32_t address_ : 12;
  uint32_t count_ : 3;
  uint32_t is_yeild_ : 1;
  uint32_t serialize_ : 12;
  uint32_t vc_hi_ : 4;  // Vertex cache?

  // Word 1: (16 bits)
  uint32_t vc_lo_ : 2;
  uint32_t bool_address_ : 8;
  uint32_t condition_ : 1;
  uint32_t address_mode_ : 1;
  uint32_t opcode_ : 4;
};
static_assert_size(ControlFlowCondExecInstruction, 8);

// Instruction data for ControlFlowOpcode::kCondExecPred, kCondExecPredEnd,
// kCondExecPredClean, kCondExecPredCleanEnd.
struct ControlFlowCondExecPredInstruction {
  ControlFlowOpcode opcode() const {
    return static_cast<ControlFlowOpcode>(opcode_);
  }
  AddressingMode addressing_mode() const {
    return static_cast<AddressingMode>(address_mode_);
  }
  // Address of the instructions to execute.
  uint32_t address() const { return address_; }
  // Number of instructions being executed.
  uint32_t count() const { return count_; }
  // Sequence bits, 2 per instruction, indicating whether ALU or fetch.
  uint32_t sequence() const { return serialize_; }
  // Whether to reset the current predicate.
  bool clean() const { return clean_ == 1; }
  // Required condition value of the comparision (true or false).
  bool condition() const { return condition_ == 1; }
  // ?
  bool is_yield() const { return is_yeild_ == 1; }

 private:
  // Word 0: (32 bits)
  uint32_t address_ : 12;
  uint32_t count_ : 3;
  uint32_t is_yeild_ : 1;
  uint32_t serialize_ : 12;
  uint32_t vc_hi_ : 4;  // Vertex cache?

  // Word 1: (16 bits)
  uint32_t vc_lo_ : 2;
  uint32_t : 7;
  uint32_t clean_ : 1;
  uint32_t condition_ : 1;
  uint32_t address_mode_ : 1;
  uint32_t opcode_ : 4;
};
static_assert_size(ControlFlowCondExecPredInstruction, 8);

// Instruction data for ControlFlowOpcode::kLoopStart.
struct ControlFlowLoopStartInstruction {
  ControlFlowOpcode opcode() const {
    return static_cast<ControlFlowOpcode>(opcode_);
  }
  AddressingMode addressing_mode() const {
    return static_cast<AddressingMode>(address_mode_);
  }
  // Target address to jump to when skipping the loop.
  uint32_t address() const { return address_; }
  // Whether to reuse the current aL instead of reset it to loop start.
  bool is_repeat() const { return is_repeat_; }
  // Integer constant register that holds the loop parameters.
  // Byte-wise: [loop count, start, step [-128, 127], ?]
  uint32_t loop_id() const { return loop_id_; }

 private:
  // Word 0: (32 bits)
  uint32_t address_ : 13;
  uint32_t is_repeat_ : 1;
  uint32_t : 2;
  uint32_t loop_id_ : 5;
  uint32_t : 11;

  // Word 1: (16 bits)
  uint32_t : 11;
  uint32_t address_mode_ : 1;
  uint32_t opcode_ : 4;
};
static_assert_size(ControlFlowLoopStartInstruction, 8);

// Instruction data for ControlFlowOpcode::kLoopEnd.
struct ControlFlowLoopEndInstruction {
  ControlFlowOpcode opcode() const {
    return static_cast<ControlFlowOpcode>(opcode_);
  }
  AddressingMode addressing_mode() const {
    return static_cast<AddressingMode>(address_mode_);
  }
  // Target address of the start of the loop body.
  uint32_t address() const { return address_; }
  // Integer constant register that holds the loop parameters.
  // Byte-wise: [loop count, start, step [-128, 127], ?]
  uint32_t loop_id() const { return loop_id_; }
  // Break from the loop if the predicate matches the expected value.
  bool is_predicated_break() const { return is_predicated_break_; }
  // Required condition value of the comparision (true or false).
  bool condition() const { return condition_ == 1; }

 private:
  // Word 0: (32 bits)
  uint32_t address_ : 13;
  uint32_t : 3;
  uint32_t loop_id_ : 5;
  uint32_t is_predicated_break_ : 1;
  uint32_t : 10;

  // Word 1: (16 bits)
  uint32_t : 10;
  uint32_t condition_ : 1;
  uint32_t address_mode_ : 1;
  uint32_t opcode_ : 4;
};
static_assert_size(ControlFlowLoopEndInstruction, 8);

// Instruction data for ControlFlowOpcode::kCondCall.
struct ControlFlowCondCallInstruction {
  ControlFlowOpcode opcode() const {
    return static_cast<ControlFlowOpcode>(opcode_);
  }
  AddressingMode addressing_mode() const {
    return static_cast<AddressingMode>(address_mode_);
  }
  // Target address.
  uint32_t address() const { return address_; }
  // Unconditional call - ignores condition/predication.
  bool is_unconditional() const { return is_unconditional_; }
  // Whether the call is predicated (or conditional).
  bool is_predicated() const { return is_predicated_; }
  // Constant index used as the conditional.
  uint32_t bool_address() const { return bool_address_; }
  // Required condition value of the comparision (true or false).
  bool condition() const { return condition_ == 1; }

 private:
  // Word 0: (32 bits)
  uint32_t address_ : 13;
  uint32_t is_unconditional_ : 1;
  uint32_t is_predicated_ : 1;
  uint32_t : 17;

  // Word 1: (16 bits)
  uint32_t : 2;
  uint32_t bool_address_ : 8;
  uint32_t condition_ : 1;
  uint32_t address_mode_ : 1;
  uint32_t opcode_ : 4;
};
static_assert_size(ControlFlowCondCallInstruction, 8);

// Instruction data for ControlFlowOpcode::kReturn.
struct ControlFlowReturnInstruction {
  ControlFlowOpcode opcode() const {
    return static_cast<ControlFlowOpcode>(opcode_);
  }
  AddressingMode addressing_mode() const {
    return static_cast<AddressingMode>(address_mode_);
  }

 private:
  // Word 0: (32 bits)
  uint32_t : 32;

  // Word 1: (16 bits)
  uint32_t : 11;
  AddressingMode address_mode_ : 1;
  ControlFlowOpcode opcode_ : 4;
};
static_assert_size(ControlFlowReturnInstruction, 8);

// Instruction data for ControlFlowOpcode::kCondJmp.
struct ControlFlowCondJmpInstruction {
  ControlFlowOpcode opcode() const {
    return static_cast<ControlFlowOpcode>(opcode_);
  }
  AddressingMode addressing_mode() const {
    return static_cast<AddressingMode>(address_mode_);
  }
  // Target address.
  uint32_t address() const { return address_; }
  // Unconditional jump - ignores condition/predication.
  bool is_unconditional() const { return is_unconditional_; }
  // Whether the jump is predicated (or conditional).
  bool is_predicated() const { return is_predicated_; }
  // Constant index used as the conditional.
  uint32_t bool_address() const { return bool_address_; }
  // Required condition value of the comparision (true or false).
  bool condition() const { return condition_ == 1; }

 private:
  // Word 0: (32 bits)
  uint32_t address_ : 13;
  uint32_t is_unconditional_ : 1;
  uint32_t is_predicated_ : 1;
  uint32_t : 17;

  // Word 1: (16 bits)
  uint32_t : 1;
  uint32_t direction_ : 1;
  uint32_t bool_address_ : 8;
  uint32_t condition_ : 1;
  uint32_t address_mode_ : 1;
  uint32_t opcode_ : 4;
};
static_assert_size(ControlFlowCondJmpInstruction, 8);

// Instruction data for ControlFlowOpcode::kAlloc.
struct ControlFlowAllocInstruction {
  ControlFlowOpcode opcode() const {
    return static_cast<ControlFlowOpcode>(opcode_);
  }
  // The total number of the given type allocated by this instruction.
  uint32_t size() const { return size_; }
  // Unconditional jump - ignores condition/predication.
  AllocType alloc_type() const { return static_cast<AllocType>(alloc_type_); }

 private:
  // Word 0: (32 bits)
  uint32_t size_ : 3;
  uint32_t : 29;

  // Word 1: (16 bits)
  uint32_t : 8;
  uint32_t is_unserialized_ : 1;
  uint32_t alloc_type_ : 2;
  uint32_t : 1;
  uint32_t opcode_ : 4;
};
static_assert_size(ControlFlowAllocInstruction, 8);

XEPACKEDUNION(ControlFlowInstruction, {
  ControlFlowOpcode opcode() const {
    return static_cast<ControlFlowOpcode>(opcode_value);
  }

  ControlFlowExecInstruction exec;                    // kExec*
  ControlFlowCondExecInstruction cond_exec;           // kCondExec*
  ControlFlowCondExecPredInstruction cond_exec_pred;  // kCondExecPred*
  ControlFlowLoopStartInstruction loop_start;         // kLoopStart
  ControlFlowLoopEndInstruction loop_end;             // kLoopEnd
  ControlFlowCondCallInstruction cond_call;           // kCondCall
  ControlFlowReturnInstruction ret;                   // kReturn
  ControlFlowCondJmpInstruction cond_jmp;             // kCondJmp
  ControlFlowAllocInstruction alloc;                  // kAlloc

  XEPACKEDSTRUCTANONYMOUS({
    uint32_t unused_0 : 32;
    uint32_t unused_1 : 12;
    uint32_t opcode_value : 4;
  });
  XEPACKEDSTRUCTANONYMOUS({
    uint32_t dword_0;
    uint32_t dword_1;
  });
});
static_assert_size(ControlFlowInstruction, 8);

inline void UnpackControlFlowInstructions(const uint32_t* dwords,
                                          ControlFlowInstruction* out_a,
                                          ControlFlowInstruction* out_b) {
  uint32_t dword_0 = dwords[0];
  uint32_t dword_1 = dwords[1];
  uint32_t dword_2 = dwords[2];
  out_a->dword_0 = dword_0;
  out_a->dword_1 = dword_1 & 0xFFFF;
  out_b->dword_0 = (dword_1 >> 16) | (dword_2 << 16);
  out_b->dword_1 = dword_2 >> 16;
}

enum class FetchOpcode {
  kVertexFetch = 0,
  kTextureFetch = 1,
  kGetTextureBorderColorFrac = 16,
  kGetTextureComputedLod = 17,
  kGetTextureGradients = 18,
  kGetTextureWeights = 19,
  kSetTextureLod = 24,
  kSetTextureGradientsHorz = 25,
  kSetTextureGradientsVert = 26,
  kUnknownTextureOp = 27,
};

struct VertexFetchInstruction {
  FetchOpcode opcode() const {
    return static_cast<FetchOpcode>(data_.opcode_value);
  }

  // Whether the jump is predicated (or conditional).
  bool is_predicated() const { return data_.is_predicated; }
  // Required condition value of the comparision (true or false).
  bool predicate_condition() const { return data_.pred_condition == 1; }
  // Vertex fetch constant index [0-95].
  uint32_t fetch_constant_index() const {
    return data_.const_index * 3 + data_.const_index_sel;
  }

  uint32_t dest() const { return data_.dst_reg; }
  uint32_t dest_swizzle() const { return data_.dst_swiz; }
  bool is_dest_relative() const { return data_.dst_reg_am; }
  uint32_t src() const { return data_.src_reg; }
  uint32_t src_swizzle() const { return data_.src_swiz; }
  bool is_src_relative() const { return data_.src_reg_am; }

  // Returns true if the fetch actually fetches data.
  // This may be false if it's used only to populate constants.
  bool fetches_any_data() const {
    uint32_t dst_swiz = data_.dst_swiz;
    bool fetches_any_data = false;
    for (int i = 0; i < 4; i++) {
      if ((dst_swiz & 0x7) == 4) {
        // 0.0
      } else if ((dst_swiz & 0x7) == 5) {
        // 1.0
      } else if ((dst_swiz & 0x7) == 6) {
        // ?
      } else if ((dst_swiz & 0x7) == 7) {
        // Previous register value.
      } else {
        fetches_any_data = true;
        break;
      }
      dst_swiz >>= 3;
    }
    return fetches_any_data;
  }

  uint32_t prefetch_count() const { return data_.prefetch_count; }
  bool is_mini_fetch() const { return data_.is_mini_fetch == 1; }

  VertexFormat data_format() const {
    return static_cast<VertexFormat>(data_.format);
  }
  // [-32, 31]
  int exp_adjust() const {
    return ((static_cast<int>(data_.exp_adjust) << 26) >> 26);
  }
  bool is_signed() const { return data_.fomat_comp_all == 1; }
  bool is_normalized() const { return data_.num_format_all == 0; }
  bool is_index_rounded() const { return data_.is_index_rounded == 1; }
  // Dword stride, [0-255].
  uint32_t stride() const { return data_.stride; }
  // Dword offset, [
  uint32_t offset() const { return data_.offset; }

  void AssignFromFull(const VertexFetchInstruction& full) {
    data_.stride = full.data_.stride;
    data_.const_index = full.data_.const_index;
    data_.const_index_sel = full.data_.const_index_sel;
  }

 private:
  XEPACKEDSTRUCT(Data, {
    XEPACKEDSTRUCTANONYMOUS({
      uint32_t opcode_value : 5;
      uint32_t src_reg : 6;
      uint32_t src_reg_am : 1;
      uint32_t dst_reg : 6;
      uint32_t dst_reg_am : 1;
      uint32_t must_be_one : 1;
      uint32_t const_index : 5;
      uint32_t const_index_sel : 2;
      uint32_t prefetch_count : 3;
      uint32_t src_swiz : 2;
    });
    XEPACKEDSTRUCTANONYMOUS({
      uint32_t dst_swiz : 12;
      uint32_t fomat_comp_all : 1;
      uint32_t num_format_all : 1;
      uint32_t signed_rf_mode_all : 1;
      uint32_t is_index_rounded : 1;
      uint32_t format : 6;
      uint32_t reserved2 : 2;
      uint32_t exp_adjust : 6;
      uint32_t is_mini_fetch : 1;
      uint32_t is_predicated : 1;
    });
    XEPACKEDSTRUCTANONYMOUS({
      uint32_t stride : 8;
      uint32_t offset : 23;
      uint32_t pred_condition : 1;
    });
  });
  Data data_;
};

struct TextureFetchInstruction {
  FetchOpcode opcode() const {
    return static_cast<FetchOpcode>(data_.opcode_value);
  }

  // Whether the jump is predicated (or conditional).
  bool is_predicated() const { return data_.is_predicated; }
  // Required condition value of the comparision (true or false).
  bool predicate_condition() const { return data_.pred_condition == 1; }
  // Texture fetch constant index [0-31].
  uint32_t fetch_constant_index() const { return data_.const_index; }

  uint32_t dest() const { return data_.dst_reg; }
  uint32_t dest_swizzle() const { return data_.dst_swiz; }
  bool is_dest_relative() const { return data_.dst_reg_am; }
  uint32_t src() const { return data_.src_reg; }
  uint32_t src_swizzle() const { return data_.src_swiz; }
  bool is_src_relative() const { return data_.src_reg_am; }

  TextureDimension dimension() const {
    return static_cast<TextureDimension>(data_.dimension);
  }
  bool fetch_valid_only() const { return data_.fetch_valid_only == 1; }
  bool unnormalized_coordinates() const { return data_.tx_coord_denorm == 1; }
  bool has_mag_filter() const { return data_.mag_filter != 0x3; }
  TextureFilter mag_filter() const {
    return static_cast<TextureFilter>(data_.mag_filter);
  }
  bool has_min_filter() const { return data_.min_filter != 0x3; }
  TextureFilter min_filter() const {
    return static_cast<TextureFilter>(data_.min_filter);
  }
  bool has_mip_filter() const { return data_.mip_filter != 0x3; }
  TextureFilter mip_filter() const {
    return static_cast<TextureFilter>(data_.mip_filter);
  }
  bool has_aniso_filter() const { return data_.aniso_filter != 0x7; }
  AnisoFilter aniso_filter() const {
    return static_cast<AnisoFilter>(data_.aniso_filter);
  }
  bool use_computed_lod() const { return data_.use_comp_lod == 1; }
  bool use_register_lod() const { return data_.use_reg_lod == 1; }
  bool use_register_gradients() const { return data_.use_reg_gradients == 1; }
  SampleLocation sample_location() const {
    return static_cast<SampleLocation>(data_.sample_location);
  }
  float lod_bias() const {
    // http://web.archive.org/web/20090514012026/http://msdn.microsoft.com:80/en-us/library/bb313957.aspx
    return ((static_cast<int>(data_.lod_bias) << 25) >> 25) / 16.0f;
  }
  float offset_x() const {
    return ((static_cast<int>(data_.offset_x) << 27) >> 27) / 2.0f;
  }
  float offset_y() const {
    return ((static_cast<int>(data_.offset_y) << 27) >> 27) / 2.0f;
  }
  float offset_z() const {
    return ((static_cast<int>(data_.offset_z) << 27) >> 27) / 2.0f;
  }

 private:
  XEPACKEDSTRUCT(Data, {
    XEPACKEDSTRUCTANONYMOUS({
      uint32_t opcode_value : 5;
      uint32_t src_reg : 6;
      uint32_t src_reg_am : 1;
      uint32_t dst_reg : 6;
      uint32_t dst_reg_am : 1;
      uint32_t fetch_valid_only : 1;
      uint32_t const_index : 5;
      uint32_t tx_coord_denorm : 1;
      uint32_t src_swiz : 6;  // xyz
    });
    XEPACKEDSTRUCTANONYMOUS({
      uint32_t dst_swiz : 12;         // xyzw
      uint32_t mag_filter : 2;        // instr_tex_filter_t
      uint32_t min_filter : 2;        // instr_tex_filter_t
      uint32_t mip_filter : 2;        // instr_tex_filter_t
      uint32_t aniso_filter : 3;      // instr_aniso_filter_t
      uint32_t arbitrary_filter : 3;  // instr_arbitrary_filter_t
      uint32_t vol_mag_filter : 2;    // instr_tex_filter_t
      uint32_t vol_min_filter : 2;    // instr_tex_filter_t
      uint32_t use_comp_lod : 1;
      uint32_t use_reg_lod : 1;
      uint32_t unk : 1;
      uint32_t is_predicated : 1;
    });
    XEPACKEDSTRUCTANONYMOUS({
      uint32_t use_reg_gradients : 1;
      uint32_t sample_location : 1;
      uint32_t lod_bias : 7;
      uint32_t unused : 5;
      uint32_t dimension : 2;
      uint32_t offset_x : 5;
      uint32_t offset_y : 5;
      uint32_t offset_z : 5;
      uint32_t pred_condition : 1;
    });
  });
  Data data_;
};
static_assert_size(TextureFetchInstruction, 12);

// What follows is largely a mash up of the microcode assembly naming and the
// R600 docs that have a near 1:1 with the instructions available in the xenos
// GPU. Some of the behavior has been experimentally verified. Some has been
// guessed.
// Docs: https://www.x.org/docs/AMD/old/r600isa.pdf
//
// Conventions:
// - All temporary registers are vec4s.
// - Scalar ops swizzle out a single component of their source registers denoted
//   by 'a' or 'b'. src0.a means 'the first component specified for src0' and
//   src0.ab means 'two components specified for src0, in order'.
// - Scalar ops write the result to the entire destination register.
// - pv and ps are the previous results of a vector or scalar ALU operation.
//   Both are valid only within the current ALU clause. They are not modified
//   when write masks are disabled or the instruction that would write them
//   fails its predication check.

enum class AluScalarOpcode {
  // Floating-Point Add
  // adds dest, src0.ab
  //     dest.xyzw = src0.a + src0.b;
  kAdds = 0,

  // Floating-Point Add (with Previous)
  // adds_prev dest, src0.a
  //     dest.xyzw = src0.a + ps;
  kAddsPrev = 1,

  // Floating-Point Multiply
  // muls dest, src0.ab
  //     dest.xyzw = src0.a * src0.b;
  kMuls = 2,

  // Floating-Point Multiply (with Previous)
  // muls_prev dest, src0.a
  //     dest.xyzw = src0.a * ps;
  kMulsPrev = 3,

  // Scalar Multiply Emulating LIT Operation
  // muls_prev2 dest, src0.ab
  //    dest.xyzw =
  //        ps == -FLT_MAX || !isfinite(ps) || !isfinite(src0.b) || src0.b <= 0
  //        ? -FLT_MAX : src0.a * ps;
  kMulsPrev2 = 4,

  // Floating-Point Maximum
  // maxs dest, src0.ab
  //     dest.xyzw = src0.a >= src0.b ? src0.a : src0.b;
  kMaxs = 5,

  // Floating-Point Minimum
  // mins dest, src0.ab
  //     dest.xyzw = src0.a < src0.b ? src0.a : src0.b;
  kMins = 6,

  // Floating-Point Set If Equal
  // seqs dest, src0.a
  //     dest.xyzw = src0.a == 0.0 ? 1.0 : 0.0;
  kSeqs = 7,

  // Floating-Point Set If Greater Than
  // sgts dest, src0.a
  //     dest.xyzw = src0.a > 0.0 ? 1.0 : 0.0;
  kSgts = 8,

  // Floating-Point Set If Greater Than Or Equal
  // sges dest, src0.a
  //     dest.xyzw = src0.a >= 0.0 ? 1.0 : 0.0;
  kSges = 9,

  // Floating-Point Set If Not Equal
  // snes dest, src0.a
  //     dest.xyzw = src0.a != 0.0 ? 1.0 : 0.0;
  kSnes = 10,

  // Floating-Point Fractional
  // frcs dest, src0.a
  //     dest.xyzw = src0.a - floor(src0.a);
  kFrcs = 11,

  // Floating-Point Truncate
  // truncs dest, src0.a
  //     dest.xyzw = src0.a >= 0 ? floor(src0.a) : -floor(-src0.a);
  kTruncs = 12,

  // Floating-Point Floor
  // floors dest, src0.a
  //     dest.xyzw = floor(src0.a);
  kFloors = 13,

  // Scalar Base-2 Exponent, IEEE
  // exp dest, src0.a
  //     dest.xyzw = src0.a == 0.0 ? 1.0 : pow(2, src0.a);
  kExp = 14,

  // Scalar Base-2 Log
  // logc dest, src0.a
  //     float t = src0.a == 1.0 ? 0.0 : log(src0.a) / log(2.0);
  //     dest.xyzw = t == -INF ? -FLT_MAX : t;
  kLogc = 15,

  // Scalar Base-2 IEEE Log
  // log dest, src0.a
  //     dest.xyzw = src0.a == 1.0 ? 0.0 : log(src0.a) / log(2.0);
  kLog = 16,

  // Scalar Reciprocal, Clamp to Maximum
  // rcpc dest, src0.a
  //     float t = src0.a == 1.0 ? 1.0 : 1.0 / src0.a;
  //     if (t == -INF) t = -FLT_MAX;
  //     else if (t == INF) t = FLT_MAX;
  //     dest.xyzw = t;
  kRcpc = 17,

  // Scalar Reciprocal, Clamp to Zero
  // rcpf dest, src0.a
  //     float t = src0.a == 1.0 ? 1.0 : 1.0 / src0.a;
  //     if (t == -INF) t = -0.0;
  //     else if (t == INF) t = 0.0;
  //     dest.xyzw = t;
  kRcpf = 18,

  // Scalar Reciprocal, IEEE Approximation
  // rcp dest, src0.a
  //     dest.xyzw = src0.a == 1.0 ? 1.0 : 1.0 / src0.a;
  kRcp = 19,

  // Scalar Reciprocal Square Root, Clamp to Maximum
  // rsqc dest, src0.a
  //     float t = src0.a == 1.0 ? 1.0 : 1.0 / sqrt(src0.a);
  //     if (t == -INF) t = -FLT_MAX;
  //     else if (t == INF) t = FLT_MAX;
  //     dest.xyzw = t;
  kRsqc = 20,

  // Scalar Reciprocal Square Root, Clamp to Zero
  // rsqc dest, src0.a
  //     float t = src0.a == 1.0 ? 1.0 : 1.0 / sqrt(src0.a);
  //     if (t == -INF) t = -0.0;
  //     else if (t == INF) t = 0.0;
  //     dest.xyzw = t;
  kRsqf = 21,

  // Scalar Reciprocal Square Root, IEEE Approximation
  // rsq dest, src0.a
  //     dest.xyzw = src0.a == 1.0 ? 1.0 : 1.0 / sqrt(src0.a);
  kRsq = 22,

  // Floating-Point Maximum with Copy To Integer in AR
  // maxas dest, src0.ab
  // movas dest, src0.aa
  //     int result = (int)floor(src0.a + 0.5);
  //     a0 = clamp(result, -256, 255);
  //     dest.xyzw = src0.a >= src0.b ? src0.a : src0.b;
  kMaxAs = 23,

  // Floating-Point Maximum with Copy Truncated To Integer in AR
  // maxasf dest, src0.ab
  // movasf dest, src0.aa
  //     int result = (int)floor(src0.a);
  //     a0 = clamp(result, -256, 255);
  //     dest.xyzw = src0.a >= src0.b ? src0.a : src0.b;
  kMaxAsf = 24,

  // Floating-Point Subtract
  // subs dest, src0.ab
  //     dest.xyzw = src0.a - src0.b;
  kSubs = 25,

  // Floating-Point Subtract (with Previous)
  // subs_prev dest, src0.a
  //     dest.xyzw = src0.a - ps;
  kSubsPrev = 26,

  // Floating-Point Predicate Set If Equal
  // setp_eq dest, src0.a
  //     if (src0.a == 0.0) {
  //       dest.xyzw = 0.0;
  //       p0 = 1;
  //     } else {
  //       dest.xyzw = 1.0;
  //       p0 = 0;
  //     }
  kSetpEq = 27,

  // Floating-Point Predicate Set If Not Equal
  // setp_ne dest, src0.a
  //     if (src0.a != 0.0) {
  //       dest.xyzw = 0.0;
  //       p0 = 1;
  //     } else {
  //       dest.xyzw = 1.0;
  //       p0 = 0;
  //     }
  kSetpNe = 28,

  // Floating-Point Predicate Set If Greater Than
  // setp_gt dest, src0.a
  //     if (src0.a > 0.0) {
  //       dest.xyzw = 0.0;
  //       p0 = 1;
  //     } else {
  //       dest.xyzw = 1.0;
  //       p0 = 0;
  //     }
  kSetpGt = 29,

  // Floating-Point Predicate Set If Greater Than Or Equal
  // setp_ge dest, src0.a
  //     if (src0.a >= 0.0) {
  //       dest.xyzw = 0.0;
  //       p0 = 1;
  //     } else {
  //       dest.xyzw = 1.0;
  //       p0 = 0;
  //     }
  kSetpGe = 30,

  // Predicate Counter Invert
  // setp_inv dest, src0.a
  //     if (src0.a == 1.0) {
  //       dest.xyzw = 0.0;
  //       p0 = 1;
  //     } else {
  //       if (src0.a == 0.0) {
  //         dest.xyzw = 1.0;
  //       } else {
  //         dest.xyzw = src0.a;
  //       }
  //       p0 = 0;
  //     }
  kSetpInv = 31,

  // Predicate Counter Pop
  // setp_pop dest, src0.a
  //     if (src0.a - 1.0 <= 0.0) {
  //       dest.xyzw = 0.0;
  //       p0 = 1;
  //     } else {
  //       dest.xyzw = src0.a - 1.0;
  //       p0 = 0;
  //     }
  kSetpPop = 32,

  // Predicate Counter Clear
  // setp_clr dest
  //     dest.xyzw = FLT_MAX;
  //     p0 = 0;
  kSetpClr = 33,

  // Predicate Counter Restore
  // setp_rstr dest, src0.a
  //     if (src0.a == 0.0) {
  //       dest.xyzw = 0.0;
  //       p0 = 1;
  //     } else {
  //       dest.xyzw = src0.a;
  //       p0 = 0;
  //     }
  kSetpRstr = 34,

  // Floating-Point Pixel Kill If Equal
  // kills_eq dest, src0.a
  //     if (src0.a == 0.0) {
  //       dest.xyzw = 1.0;
  //       discard;
  //     } else {
  //       dest.xyzw = 0.0;
  //     }
  kKillsEq = 35,

  // Floating-Point Pixel Kill If Greater Than
  // kills_gt dest, src0.a
  //     if (src0.a > 0.0) {
  //       dest.xyzw = 1.0;
  //       discard;
  //     } else {
  //       dest.xyzw = 0.0;
  //     }
  kKillsGt = 36,

  // Floating-Point Pixel Kill If Greater Than Or Equal
  // kills_ge dest, src0.a
  //     if (src0.a >= 0.0) {
  //       dest.xyzw = 1.0;
  //       discard;
  //     } else {
  //       dest.xyzw = 0.0;
  //     }
  kKillsGe = 37,

  // Floating-Point Pixel Kill If Not Equal
  // kills_ne dest, src0.a
  //     if (src0.a != 0.0) {
  //       dest.xyzw = 1.0;
  //       discard;
  //     } else {
  //       dest.xyzw = 0.0;
  //     }
  kKillsNe = 38,

  // Floating-Point Pixel Kill If One
  // kills_one dest, src0.a
  //     if (src0.a == 1.0) {
  //       dest.xyzw = 1.0;
  //       discard;
  //     } else {
  //       dest.xyzw = 0.0;
  //     }
  kKillsOne = 39,

  // Scalar Square Root, IEEE Aproximation
  // sqrt dest, src0.a
  //     dest.xyzw = sqrt(src0.a);
  kSqrt = 40,

  // mulsc dest, src0.a, src1.a
  kMulsc0 = 42,
  // mulsc dest, src0.a, src1.a
  kMulsc1 = 43,
  // addsc dest, src0.a, src1.a
  kAddsc0 = 44,
  // addsc dest, src0.a, src1.a
  kAddsc1 = 45,
  // subsc dest, src0.a, src1.a
  kSubsc0 = 46,
  // subsc dest, src0.a, src1.a
  kSubsc1 = 47,

  // Scalar Sin
  // sin dest, src0.a
  //     dest.xyzw = sin(src0.a);
  kSin = 48,

  // Scalar Cos
  // cos dest, src0.a
  //     dest.xyzw = cos(src0.a);
  kCos = 49,

  // retain_prev dest
  //     dest.xyzw = ps;
  kRetainPrev = 50,
};

// Returns true if the given ALU scalar opcode must be executed even if it
// doesn't write.
constexpr bool DoesAluScalarOpcodeHaveSideEffects(AluScalarOpcode opcode) {
  switch (opcode) {
    case AluScalarOpcode::kMaxAs:
    case AluScalarOpcode::kMaxAsf:
    case AluScalarOpcode::kSetpEq:
    case AluScalarOpcode::kSetpNe:
    case AluScalarOpcode::kSetpGt:
    case AluScalarOpcode::kSetpGe:
    case AluScalarOpcode::kSetpInv:
    case AluScalarOpcode::kSetpPop:
    case AluScalarOpcode::kSetpClr:
    case AluScalarOpcode::kSetpRstr:
    case AluScalarOpcode::kKillsEq:
    case AluScalarOpcode::kKillsGt:
    case AluScalarOpcode::kKillsGe:
    case AluScalarOpcode::kKillsNe:
    case AluScalarOpcode::kKillsOne:
      return true;
  }
  return false;
}

enum class AluVectorOpcode {
  // Per-Component Floating-Point Add
  // add dest, src0, src1
  //     dest.x = src0.x + src1.x;
  //     dest.y = src0.y + src1.y;
  //     dest.z = src0.z + src1.z;
  //     dest.w = src0.w + src1.w;
  kAdd = 0,

  // Per-Component Floating-Point Multiply
  // mul dest, src0, src1
  //     dest.x = src0.x * src1.x;
  //     dest.y = src0.y * src1.y;
  //     dest.z = src0.z * src1.z;
  //     dest.w = src0.w * src1.w;
  kMul = 1,

  // Per-Component Floating-Point Maximum
  // max dest, src0, src1
  //     dest.x = src0.x >= src1.x ? src0.x : src1.x;
  //     dest.y = src0.x >= src1.y ? src0.y : src1.y;
  //     dest.z = src0.x >= src1.z ? src0.z : src1.z;
  //     dest.w = src0.x >= src1.w ? src0.w : src1.w;
  kMax = 2,

  // Per-Component Floating-Point Minimum
  // min dest, src0, src1
  //     dest.x = src0.x < src1.x ? src0.x : src1.x;
  //     dest.y = src0.x < src1.y ? src0.y : src1.y;
  //     dest.z = src0.x < src1.z ? src0.z : src1.z;
  //     dest.w = src0.x < src1.w ? src0.w : src1.w;
  kMin = 3,

  // Per-Component Floating-Point Set If Equal
  // seq dest, src0, src1
  //     dest.x = src0.x == src1.x ? 1.0 : 0.0;
  //     dest.y = src0.y == src1.y ? 1.0 : 0.0;
  //     dest.z = src0.z == src1.z ? 1.0 : 0.0;
  //     dest.w = src0.w == src1.w ? 1.0 : 0.0;
  kSeq = 4,

  // Per-Component Floating-Point Set If Greater Than
  // sgt dest, src0, src1
  //     dest.x = src0.x > src1.x ? 1.0 : 0.0;
  //     dest.y = src0.y > src1.y ? 1.0 : 0.0;
  //     dest.z = src0.z > src1.z ? 1.0 : 0.0;
  //     dest.w = src0.w > src1.w ? 1.0 : 0.0;
  kSgt = 5,

  // Per-Component Floating-Point Set If Greater Than Or Equal
  // sge dest, src0, src1
  //     dest.x = src0.x >= src1.x ? 1.0 : 0.0;
  //     dest.y = src0.y >= src1.y ? 1.0 : 0.0;
  //     dest.z = src0.z >= src1.z ? 1.0 : 0.0;
  //     dest.w = src0.w >= src1.w ? 1.0 : 0.0;
  kSge = 6,

  // Per-Component Floating-Point Set If Not Equal
  // sne dest, src0, src1
  //     dest.x = src0.x != src1.x ? 1.0 : 0.0;
  //     dest.y = src0.y != src1.y ? 1.0 : 0.0;
  //     dest.z = src0.z != src1.z ? 1.0 : 0.0;
  //     dest.w = src0.w != src1.w ? 1.0 : 0.0;
  kSne = 7,

  // Per-Component Floating-Point Fractional
  // frc dest, src0
  //     dest.x = src0.x - floor(src0.x);
  //     dest.y = src0.y - floor(src0.y);
  //     dest.z = src0.z - floor(src0.z);
  //     dest.w = src0.w - floor(src0.w);
  kFrc = 8,

  // Per-Component Floating-Point Truncate
  // trunc dest, src0
  //     dest.x = src0.x >= 0 ? floor(src0.x) : -floor(-src0.x);
  //     dest.y = src0.y >= 0 ? floor(src0.y) : -floor(-src0.y);
  //     dest.z = src0.z >= 0 ? floor(src0.z) : -floor(-src0.z);
  //     dest.w = src0.w >= 0 ? floor(src0.w) : -floor(-src0.w);
  kTrunc = 9,

  // Per-Component Floating-Point Floor
  // floor dest, src0
  //     dest.x = floor(src0.x);
  //     dest.y = floor(src0.y);
  //     dest.z = floor(src0.z);
  //     dest.w = floor(src0.w);
  kFloor = 10,

  // Per-Component Floating-Point Multiply-Add
  // mad dest, src0, src1, src2
  //     dest.x = src0.x * src1.x + src2.x;
  //     dest.y = src0.y * src1.y + src2.y;
  //     dest.z = src0.z * src1.z + src2.z;
  //     dest.w = src0.w * src1.w + src2.w;
  kMad = 11,

  // Per-Component Floating-Point Conditional Move If Equal
  // cndeq dest, src0, src1, src2
  //     dest.x = src0.x == 0.0 ? src1.x : src2.x;
  //     dest.y = src0.y == 0.0 ? src1.y : src2.y;
  //     dest.z = src0.z == 0.0 ? src1.z : src2.z;
  //     dest.w = src0.w == 0.0 ? src1.w : src2.w;
  kCndEq = 12,

  // Per-Component Floating-Point Conditional Move If Greater Than Or Equal
  // cndge dest, src0, src1, src2
  //     dest.x = src0.x >= 0.0 ? src1.x : src2.x;
  //     dest.y = src0.y >= 0.0 ? src1.y : src2.y;
  //     dest.z = src0.z >= 0.0 ? src1.z : src2.z;
  //     dest.w = src0.w >= 0.0 ? src1.w : src2.w;
  kCndGe = 13,

  // Per-Component Floating-Point Conditional Move If Greater Than
  // cndgt dest, src0, src1, src2
  //     dest.x = src0.x > 0.0 ? src1.x : src2.x;
  //     dest.y = src0.y > 0.0 ? src1.y : src2.y;
  //     dest.z = src0.z > 0.0 ? src1.z : src2.z;
  //     dest.w = src0.w > 0.0 ? src1.w : src2.w;
  kCndGt = 14,

  // Four-Element Dot Product
  // dp4 dest, src0, src1
  //     dest.xyzw = src0.x * src1.x + src0.y * src1.y + src0.z * src1.z +
  //                 src0.w * src1.w;
  // Note: only pv.x contains the value.
  kDp4 = 15,

  // Three-Element Dot Product
  // dp3 dest, src0, src1
  //     dest.xyzw = src0.x * src1.x + src0.y * src1.y + src0.z * src1.z;
  // Note: only pv.x contains the value.
  kDp3 = 16,

  // Two-Element Dot Product and Add
  // dp2add dest, src0, src1, src2
  //     dest.xyzw = src0.x * src1.x + src0.y * src1.y + src2.x;
  // Note: only pv.x contains the value.
  kDp2Add = 17,

  // Cube Map
  // cube dest, src0, src1
  //     dest.x = T cube coordinate;
  //     dest.y = S cube coordinate;
  //     dest.z = 2.0 * MajorAxis;
  //     dest.w = FaceID;
  // Expects src0.zzxy and src1.yxzz swizzles.
  // FaceID is D3DCUBEMAP_FACES:
  // https://msdn.microsoft.com/en-us/library/windows/desktop/bb172528(v=vs.85).aspx
  kCube = 18,

  // Four-Element Maximum
  // max4 dest, src0
  //     dest.xyzw = max(src0.x, src0.y, src0.z, src0.w);
  // Note: only pv.x contains the value.
  kMax4 = 19,

  // Floating-Point Predicate Counter Increment If Equal
  // setp_eq_push dest, src0, src1
  //     if (src0.w == 0.0 && src1.w == 0.0) {
  //       p0 = 1;
  //     } else {
  //       p0 = 0;
  //     }
  //     if (src0.x == 0.0 && src1.x == 0.0) {
  //       dest.xyzw = 0.0;
  //     } else {
  //       dest.xyzw = src0.x + 1.0;
  //     }
  kSetpEqPush = 20,

  // Floating-Point Predicate Counter Increment If Not Equal
  // setp_ne_push dest, src0, src1
  //     if (src0.w == 0.0 && src1.w != 0.0) {
  //       p0 = 1;
  //     } else {
  //       p0 = 0;
  //     }
  //     if (src0.x == 0.0 && src1.x != 0.0) {
  //       dest.xyzw = 0.0;
  //     } else {
  //       dest.xyzw = src0.x + 1.0;
  //     }
  kSetpNePush = 21,

  // Floating-Point Predicate Counter Increment If Greater Than
  // setp_gt_push dest, src0, src1
  //     if (src0.w == 0.0 && src1.w > 0.0) {
  //       p0 = 1;
  //     } else {
  //       p0 = 0;
  //     }
  //     if (src0.x == 0.0 && src1.x > 0.0) {
  //       dest.xyzw = 0.0;
  //     } else {
  //       dest.xyzw = src0.x + 1.0;
  //     }
  kSetpGtPush = 22,

  // Floating-Point Predicate Counter Increment If Greater Than Or Equal
  // setp_ge_push dest, src0, src1
  //     if (src0.w == 0.0 && src1.w >= 0.0) {
  //       p0 = 1;
  //     } else {
  //       p0 = 0;
  //     }
  //     if (src0.x == 0.0 && src1.x >= 0.0) {
  //       dest.xyzw = 0.0;
  //     } else {
  //       dest.xyzw = src0.x + 1.0;
  //     }
  kSetpGePush = 23,

  // Floating-Point Pixel Kill If Equal
  // kill_eq dest, src0, src1
  //     if (src0.x == src1.x ||
  //         src0.y == src1.y ||
  //         src0.z == src1.z ||
  //         src0.w == src1.w) {
  //       dest.xyzw = 1.0;
  //       discard;
  //     } else {
  //       dest.xyzw = 0.0;
  //     }
  kKillEq = 24,

  // Floating-Point Pixel Kill If Greater Than
  // kill_gt dest, src0, src1
  //     if (src0.x > src1.x ||
  //         src0.y > src1.y ||
  //         src0.z > src1.z ||
  //         src0.w > src1.w) {
  //       dest.xyzw = 1.0;
  //       discard;
  //     } else {
  //       dest.xyzw = 0.0;
  //     }
  kKillGt = 25,

  // Floating-Point Pixel Kill If Equal
  // kill_ge dest, src0, src1
  //     if (src0.x >= src1.x ||
  //         src0.y >= src1.y ||
  //         src0.z >= src1.z ||
  //         src0.w >= src1.w) {
  //       dest.xyzw = 1.0;
  //       discard;
  //     } else {
  //       dest.xyzw = 0.0;
  //     }
  kKillGe = 26,

  // Floating-Point Pixel Kill If Equal
  // kill_ne dest, src0, src1
  //     if (src0.x != src1.x ||
  //         src0.y != src1.y ||
  //         src0.z != src1.z ||
  //         src0.w != src1.w) {
  //       dest.xyzw = 1.0;
  //       discard;
  //     } else {
  //       dest.xyzw = 0.0;
  //     }
  kKillNe = 27,

  // dst dest, src0, src1
  //     dest.x = 1.0;
  //     dest.y = src0.y * src1.y;
  //     dest.z = src0.z;
  //     dest.w = src1.w;
  kDst = 28,

  // Per-Component Floating-Point Maximum with Copy To Integer in AR
  // maxa dest, src0, src1
  // This is a combined max + mova.
  //     int result = (int)floor(src0.w + 0.5);
  //     a0 = clamp(result, -256, 255);
  //     dest.x = src0.x >= src1.x ? src0.x : src1.x;
  //     dest.y = src0.x >= src1.y ? src0.y : src1.y;
  //     dest.z = src0.x >= src1.z ? src0.z : src1.z;
  //     dest.w = src0.x >= src1.w ? src0.w : src1.w;
  kMaxA = 29,
};

<<<<<<< HEAD
// Whether the vector instruction has side effects such as discarding a pixel or
// setting the predicate and can't be ignored even if it doesn't write to
// anywhere.
inline bool AluVectorOpcodeHasSideEffects(AluVectorOpcode vector_opcode) {
  switch (vector_opcode) {
=======
// Returns true if the given ALU vector opcode must be executed even if it
// doesn't write.
constexpr bool DoesAluVectorOpcodeHaveSideEffects(AluVectorOpcode opcode) {
  switch (opcode) {
>>>>>>> d6b9af59
    case AluVectorOpcode::kSetpEqPush:
    case AluVectorOpcode::kSetpNePush:
    case AluVectorOpcode::kSetpGtPush:
    case AluVectorOpcode::kSetpGePush:
    case AluVectorOpcode::kKillEq:
    case AluVectorOpcode::kKillGt:
    case AluVectorOpcode::kKillGe:
    case AluVectorOpcode::kKillNe:
    case AluVectorOpcode::kMaxA:
      return true;
<<<<<<< HEAD
    default:
      break;
=======
>>>>>>> d6b9af59
  }
  return false;
}

struct AluInstruction {
  // Whether data is being exported (or written to local registers).
  bool is_export() const { return data_.export_data == 1; }
  bool export_write_mask() const { return data_.scalar_dest_rel == 1; }

  // Whether the instruction must be executed even if doesn't write.
  bool has_vector_side_effects() const {
    return DoesAluVectorOpcodeHaveSideEffects(vector_opcode());
  }
  bool has_scalar_side_effects() const {
    return DoesAluScalarOpcodeHaveSideEffects(scalar_opcode());
  }

  // Whether the jump is predicated (or conditional).
  bool is_predicated() const { return data_.is_predicated; }
  // Required condition value of the comparision (true or false).
  bool predicate_condition() const { return data_.pred_condition == 1; }

  bool abs_constants() const { return data_.abs_constants == 1; }
  bool is_const_0_addressed() const { return data_.const_0_rel_abs == 1; }
  bool is_const_1_addressed() const { return data_.const_1_rel_abs == 1; }
  bool is_address_relative() const { return data_.address_absolute == 1; }

  bool has_vector_op() const {
<<<<<<< HEAD
    return vector_write_mask() || is_export() ||
           AluVectorOpcodeHasSideEffects(vector_opcode());
=======
    return vector_write_mask() || is_export() || has_vector_side_effects();
>>>>>>> d6b9af59
  }
  AluVectorOpcode vector_opcode() const {
    return static_cast<AluVectorOpcode>(data_.vector_opc);
  }
  uint32_t vector_write_mask() const { return data_.vector_write_mask; }
  uint32_t vector_dest() const { return data_.vector_dest; }
  bool is_vector_dest_relative() const { return data_.vector_dest_rel == 1; }
  bool vector_clamp() const { return data_.vector_clamp == 1; }

  bool has_scalar_op() const {
    return scalar_opcode() != AluScalarOpcode::kRetainPrev ||
           (!is_export() && scalar_write_mask() != 0) ||
           has_scalar_side_effects();
  }
  AluScalarOpcode scalar_opcode() const {
    return static_cast<AluScalarOpcode>(data_.scalar_opc);
  }
  uint32_t scalar_write_mask() const { return data_.scalar_write_mask; }
  uint32_t scalar_dest() const { return data_.scalar_dest; }
  bool is_scalar_dest_relative() const { return data_.scalar_dest_rel == 1; }
  bool scalar_clamp() const { return data_.scalar_clamp == 1; }

  uint32_t src_reg(size_t i) const {
    switch (i) {
      case 1:
        return data_.src1_reg;
      case 2:
        return data_.src2_reg;
      case 3:
        return data_.src3_reg;
      default:
        assert_unhandled_case(i);
        return 0;
    }
  }
  bool src_is_temp(size_t i) const {
    switch (i) {
      case 1:
        return data_.src1_sel == 1;
      case 2:
        return data_.src2_sel == 1;
      case 3:
        return data_.src3_sel == 1;
      default:
        assert_unhandled_case(i);
        return 0;
    }
  }
  uint32_t src_swizzle(size_t i) const {
    switch (i) {
      case 1:
        return data_.src1_swiz;
      case 2:
        return data_.src2_swiz;
      case 3:
        return data_.src3_swiz;
      default:
        assert_unhandled_case(i);
        return 0;
    }
  }
  bool src_negate(size_t i) const {
    switch (i) {
      case 1:
        return data_.src1_reg_negate == 1;
      case 2:
        return data_.src2_reg_negate == 1;
      case 3:
        return data_.src3_reg_negate == 1;
      default:
        assert_unhandled_case(i);
        return 0;
    }
  }

 private:
  XEPACKEDSTRUCT(Data, {
    XEPACKEDSTRUCTANONYMOUS({
      uint32_t vector_dest : 6;
      uint32_t vector_dest_rel : 1;
      uint32_t abs_constants : 1;
      uint32_t scalar_dest : 6;
      uint32_t scalar_dest_rel : 1;
      uint32_t export_data : 1;
      uint32_t vector_write_mask : 4;
      uint32_t scalar_write_mask : 4;
      uint32_t vector_clamp : 1;
      uint32_t scalar_clamp : 1;
      uint32_t scalar_opc : 6;  // instr_scalar_opc_t
    });
    XEPACKEDSTRUCTANONYMOUS({
      uint32_t src3_swiz : 8;
      uint32_t src2_swiz : 8;
      uint32_t src1_swiz : 8;
      uint32_t src3_reg_negate : 1;
      uint32_t src2_reg_negate : 1;
      uint32_t src1_reg_negate : 1;
      uint32_t pred_condition : 1;
      uint32_t is_predicated : 1;
      uint32_t address_absolute : 1;
      uint32_t const_1_rel_abs : 1;
      uint32_t const_0_rel_abs : 1;
    });
    XEPACKEDSTRUCTANONYMOUS({
      uint32_t src3_reg : 8;
      uint32_t src2_reg : 8;
      uint32_t src1_reg : 8;
      uint32_t vector_opc : 5;  // instr_vector_opc_t
      uint32_t src3_sel : 1;
      uint32_t src2_sel : 1;
      uint32_t src1_sel : 1;
    });
  });
  Data data_;
};
static_assert_size(AluInstruction, 12);

}  // namespace ucode
}  // namespace gpu
}  // namespace xe

#endif  // XENIA_GPU_UCODE_H_<|MERGE_RESOLUTION|>--- conflicted
+++ resolved
@@ -1349,18 +1349,8 @@
   kMaxA = 29,
 };
 
-<<<<<<< HEAD
-// Whether the vector instruction has side effects such as discarding a pixel or
-// setting the predicate and can't be ignored even if it doesn't write to
-// anywhere.
-inline bool AluVectorOpcodeHasSideEffects(AluVectorOpcode vector_opcode) {
-  switch (vector_opcode) {
-=======
-// Returns true if the given ALU vector opcode must be executed even if it
-// doesn't write.
 constexpr bool DoesAluVectorOpcodeHaveSideEffects(AluVectorOpcode opcode) {
   switch (opcode) {
->>>>>>> d6b9af59
     case AluVectorOpcode::kSetpEqPush:
     case AluVectorOpcode::kSetpNePush:
     case AluVectorOpcode::kSetpGtPush:
@@ -1371,164 +1361,185 @@
     case AluVectorOpcode::kKillNe:
     case AluVectorOpcode::kMaxA:
       return true;
-<<<<<<< HEAD
     default:
       break;
-=======
->>>>>>> d6b9af59
   }
   return false;
 }
 
-struct AluInstruction {
-  // Whether data is being exported (or written to local registers).
-  bool is_export() const { return data_.export_data == 1; }
-  bool export_write_mask() const { return data_.scalar_dest_rel == 1; }
-
-  // Whether the instruction must be executed even if doesn't write.
-  bool has_vector_side_effects() const {
-    return DoesAluVectorOpcodeHaveSideEffects(vector_opcode());
-  }
-  bool has_scalar_side_effects() const {
-    return DoesAluScalarOpcodeHaveSideEffects(scalar_opcode());
-  }
-
-  // Whether the jump is predicated (or conditional).
-  bool is_predicated() const { return data_.is_predicated; }
-  // Required condition value of the comparision (true or false).
-  bool predicate_condition() const { return data_.pred_condition == 1; }
-
-  bool abs_constants() const { return data_.abs_constants == 1; }
-  bool is_const_0_addressed() const { return data_.const_0_rel_abs == 1; }
-  bool is_const_1_addressed() const { return data_.const_1_rel_abs == 1; }
-  bool is_address_relative() const { return data_.address_absolute == 1; }
-
-  bool has_vector_op() const {
-<<<<<<< HEAD
-    return vector_write_mask() || is_export() ||
-           AluVectorOpcodeHasSideEffects(vector_opcode());
-=======
-    return vector_write_mask() || is_export() || has_vector_side_effects();
->>>>>>> d6b9af59
-  }
-  AluVectorOpcode vector_opcode() const {
-    return static_cast<AluVectorOpcode>(data_.vector_opc);
-  }
-  uint32_t vector_write_mask() const { return data_.vector_write_mask; }
-  uint32_t vector_dest() const { return data_.vector_dest; }
-  bool is_vector_dest_relative() const { return data_.vector_dest_rel == 1; }
-  bool vector_clamp() const { return data_.vector_clamp == 1; }
-
-  bool has_scalar_op() const {
-    return scalar_opcode() != AluScalarOpcode::kRetainPrev ||
-           (!is_export() && scalar_write_mask() != 0) ||
-           has_scalar_side_effects();
-  }
-  AluScalarOpcode scalar_opcode() const {
-    return static_cast<AluScalarOpcode>(data_.scalar_opc);
-  }
-  uint32_t scalar_write_mask() const { return data_.scalar_write_mask; }
-  uint32_t scalar_dest() const { return data_.scalar_dest; }
-  bool is_scalar_dest_relative() const { return data_.scalar_dest_rel == 1; }
-  bool scalar_clamp() const { return data_.scalar_clamp == 1; }
-
-  uint32_t src_reg(size_t i) const {
-    switch (i) {
-      case 1:
-        return data_.src1_reg;
-      case 2:
-        return data_.src2_reg;
-      case 3:
-        return data_.src3_reg;
-      default:
-        assert_unhandled_case(i);
-        return 0;
+// Whether the vector instruction has side effects such as discarding a pixel or
+// setting the predicate and can't be ignored even if it doesn't write to
+// anywhere.
+inline bool AluVectorOpcodeHasSideEffects(AluVectorOpcode vector_opcode) {
+  switch (vector_opcode) {
+    // Returns true if the given ALU vector opcode must be executed even if it
+    // doesn't write.
+        case AluVectorOpcode::kSetpEqPush:
+        case AluVectorOpcode::kSetpNePush:
+        case AluVectorOpcode::kSetpGtPush:
+        case AluVectorOpcode::kSetpGePush:
+        case AluVectorOpcode::kKillEq:
+        case AluVectorOpcode::kKillGt:
+        case AluVectorOpcode::kKillGe:
+        case AluVectorOpcode::kKillNe:
+        case AluVectorOpcode::kMaxA:
+          return true;
+        default:
+          break;
+      }
+      return false;
     }
-  }
-  bool src_is_temp(size_t i) const {
-    switch (i) {
-      case 1:
-        return data_.src1_sel == 1;
-      case 2:
-        return data_.src2_sel == 1;
-      case 3:
-        return data_.src3_sel == 1;
-      default:
-        assert_unhandled_case(i);
-        return 0;
-    }
-  }
-  uint32_t src_swizzle(size_t i) const {
-    switch (i) {
-      case 1:
-        return data_.src1_swiz;
-      case 2:
-        return data_.src2_swiz;
-      case 3:
-        return data_.src3_swiz;
-      default:
-        assert_unhandled_case(i);
-        return 0;
-    }
-  }
-  bool src_negate(size_t i) const {
-    switch (i) {
-      case 1:
-        return data_.src1_reg_negate == 1;
-      case 2:
-        return data_.src2_reg_negate == 1;
-      case 3:
-        return data_.src3_reg_negate == 1;
-      default:
-        assert_unhandled_case(i);
-        return 0;
-    }
-  }
-
- private:
-  XEPACKEDSTRUCT(Data, {
-    XEPACKEDSTRUCTANONYMOUS({
-      uint32_t vector_dest : 6;
-      uint32_t vector_dest_rel : 1;
-      uint32_t abs_constants : 1;
-      uint32_t scalar_dest : 6;
-      uint32_t scalar_dest_rel : 1;
-      uint32_t export_data : 1;
-      uint32_t vector_write_mask : 4;
-      uint32_t scalar_write_mask : 4;
-      uint32_t vector_clamp : 1;
-      uint32_t scalar_clamp : 1;
-      uint32_t scalar_opc : 6;  // instr_scalar_opc_t
-    });
-    XEPACKEDSTRUCTANONYMOUS({
-      uint32_t src3_swiz : 8;
-      uint32_t src2_swiz : 8;
-      uint32_t src1_swiz : 8;
-      uint32_t src3_reg_negate : 1;
-      uint32_t src2_reg_negate : 1;
-      uint32_t src1_reg_negate : 1;
-      uint32_t pred_condition : 1;
-      uint32_t is_predicated : 1;
-      uint32_t address_absolute : 1;
-      uint32_t const_1_rel_abs : 1;
-      uint32_t const_0_rel_abs : 1;
-    });
-    XEPACKEDSTRUCTANONYMOUS({
-      uint32_t src3_reg : 8;
-      uint32_t src2_reg : 8;
-      uint32_t src1_reg : 8;
-      uint32_t vector_opc : 5;  // instr_vector_opc_t
-      uint32_t src3_sel : 1;
-      uint32_t src2_sel : 1;
-      uint32_t src1_sel : 1;
-    });
-  });
-  Data data_;
-};
-static_assert_size(AluInstruction, 12);
-
+
+    struct AluInstruction {
+      // Whether data is being exported (or written to local registers).
+      bool is_export() const { return data_.export_data == 1; }
+      bool export_write_mask() const { return data_.scalar_dest_rel == 1; }
+
+      // Whether the instruction must be executed even if doesn't write.
+      bool has_vector_side_effects() const {
+        return DoesAluVectorOpcodeHaveSideEffects(vector_opcode());
+      }
+      bool has_scalar_side_effects() const {
+        return DoesAluScalarOpcodeHaveSideEffects(scalar_opcode());
+      }
+
+      // Whether the jump is predicated (or conditional).
+      bool is_predicated() const { return data_.is_predicated; }
+      // Required condition value of the comparision (true or false).
+      bool predicate_condition() const { return data_.pred_condition == 1; }
+
+      bool abs_constants() const { return data_.abs_constants == 1; }
+      bool is_const_0_addressed() const { return data_.const_0_rel_abs == 1; }
+      bool is_const_1_addressed() const { return data_.const_1_rel_abs == 1; }
+      bool is_address_relative() const { return data_.address_absolute == 1; }
+
+      bool has_vector_op() const {
+        return vector_write_mask() || is_export() ||
+               has_vector_side_effects() ||
+               AluVectorOpcodeHasSideEffects(vector_opcode());
+      }
+      AluVectorOpcode vector_opcode() const {
+        return static_cast<AluVectorOpcode>(data_.vector_opc);
+      }
+      uint32_t vector_write_mask() const { return data_.vector_write_mask; }
+      uint32_t vector_dest() const { return data_.vector_dest; }
+      bool is_vector_dest_relative() const {
+        return data_.vector_dest_rel == 1;
+      }
+      bool vector_clamp() const { return data_.vector_clamp == 1; }
+
+      bool has_scalar_op() const {
+        return scalar_opcode() != AluScalarOpcode::kRetainPrev ||
+               (!is_export() && scalar_write_mask() != 0) ||
+               has_scalar_side_effects();
+      }
+      AluScalarOpcode scalar_opcode() const {
+        return static_cast<AluScalarOpcode>(data_.scalar_opc);
+      }
+      uint32_t scalar_write_mask() const { return data_.scalar_write_mask; }
+      uint32_t scalar_dest() const { return data_.scalar_dest; }
+      bool is_scalar_dest_relative() const {
+        return data_.scalar_dest_rel == 1;
+      }
+      bool scalar_clamp() const { return data_.scalar_clamp == 1; }
+
+      uint32_t src_reg(size_t i) const {
+        switch (i) {
+          case 1:
+            return data_.src1_reg;
+          case 2:
+            return data_.src2_reg;
+          case 3:
+            return data_.src3_reg;
+          default:
+            assert_unhandled_case(i);
+            return 0;
+        }
+      }
+      bool src_is_temp(size_t i) const {
+        switch (i) {
+          case 1:
+            return data_.src1_sel == 1;
+          case 2:
+            return data_.src2_sel == 1;
+          case 3:
+            return data_.src3_sel == 1;
+          default:
+            assert_unhandled_case(i);
+            return 0;
+        }
+      }
+      uint32_t src_swizzle(size_t i) const {
+        switch (i) {
+          case 1:
+            return data_.src1_swiz;
+          case 2:
+            return data_.src2_swiz;
+          case 3:
+            return data_.src3_swiz;
+          default:
+            assert_unhandled_case(i);
+            return 0;
+        }
+      }
+      bool src_negate(size_t i) const {
+        switch (i) {
+          case 1:
+            return data_.src1_reg_negate == 1;
+          case 2:
+            return data_.src2_reg_negate == 1;
+          case 3:
+            return data_.src3_reg_negate == 1;
+          default:
+            assert_unhandled_case(i);
+            return 0;
+        }
+      }
+
+     private:
+      XEPACKEDSTRUCT(Data, {
+        XEPACKEDSTRUCTANONYMOUS({
+          uint32_t vector_dest : 6;
+          uint32_t vector_dest_rel : 1;
+          uint32_t abs_constants : 1;
+          uint32_t scalar_dest : 6;
+          uint32_t scalar_dest_rel : 1;
+          uint32_t export_data : 1;
+          uint32_t vector_write_mask : 4;
+          uint32_t scalar_write_mask : 4;
+          uint32_t vector_clamp : 1;
+          uint32_t scalar_clamp : 1;
+          uint32_t scalar_opc : 6;  // instr_scalar_opc_t
+        });
+        XEPACKEDSTRUCTANONYMOUS({
+          uint32_t src3_swiz : 8;
+          uint32_t src2_swiz : 8;
+          uint32_t src1_swiz : 8;
+          uint32_t src3_reg_negate : 1;
+          uint32_t src2_reg_negate : 1;
+          uint32_t src1_reg_negate : 1;
+          uint32_t pred_condition : 1;
+          uint32_t is_predicated : 1;
+          uint32_t address_absolute : 1;
+          uint32_t const_1_rel_abs : 1;
+          uint32_t const_0_rel_abs : 1;
+        });
+        XEPACKEDSTRUCTANONYMOUS({
+          uint32_t src3_reg : 8;
+          uint32_t src2_reg : 8;
+          uint32_t src1_reg : 8;
+          uint32_t vector_opc : 5;  // instr_vector_opc_t
+          uint32_t src3_sel : 1;
+          uint32_t src2_sel : 1;
+          uint32_t src1_sel : 1;
+        });
+      });
+      Data data_;
+    };
+    static_assert_size(AluInstruction, 12);
+
+  }  // namespace ucode
+}  // namespace gpu
 }  // namespace ucode
-}  // namespace gpu
-}  // namespace xe
 
 #endif  // XENIA_GPU_UCODE_H_
/**
 ******************************************************************************
 * Xenia : Xbox 360 Emulator Research Project                                 *
 ******************************************************************************
 * Copyright 2013 Ben Vanik. All rights reserved.                             *
 * Released under the BSD license - see LICENSE in the root for more details. *
 ******************************************************************************
 */

#include "xenia/base/logging.h"
#include "xenia/kernel/kernel_state.h"
#include "xenia/kernel/util/shim_utils.h"
#include "xenia/kernel/xam/xam_private.h"
#include "xenia/kernel/xenumerator.h"
#include "xenia/xbox.h"

namespace xe {
namespace kernel {
namespace xam {

struct DeviceInfo {
  uint32_t device_id;
  uint32_t device_type;
  uint64_t total_bytes;
  uint64_t free_bytes;
  wchar_t name[28];
};
static const DeviceInfo dummy_device_info_ = {
    0xF00D0000,
    1,
    600ull * 1024ull * 1024ull * 1024ull,  // 60GB
    36ull * 1024ull * 1024ull * 1024ull,   // 36GB, so it looks a little used.
    L"Dummy HDD",
};

dword_result_t XamContentGetLicenseMask(lpdword_t mask_ptr,
                                        lpunknown_t overlapped_ptr) {
  // Each bit in the mask represents a granted license. Available licenses
  // seems to vary from game to game, but most appear to use bit 0 to indicate
  // if the game is purchased or not.
  *mask_ptr = 0;

  if (overlapped_ptr) {
    kernel_state()->CompleteOverlappedImmediate(overlapped_ptr,
                                                X_ERROR_SUCCESS);
    return X_ERROR_IO_PENDING;
  } else {
    return X_ERROR_SUCCESS;
  }
}
DECLARE_XAM_EXPORT2(XamContentGetLicenseMask, kContent, kStub, kHighFrequency);

dword_result_t XamContentGetDeviceName(dword_t device_id,
                                       lpwstring_t name_buffer,
                                       dword_t name_capacity) {
  if ((device_id & 0xFFFF0000) != dummy_device_info_.device_id) {
    return X_ERROR_DEVICE_NOT_CONNECTED;
  }

  if (name_capacity < wcslen(dummy_device_info_.name) + 1) {
    return X_ERROR_INSUFFICIENT_BUFFER;
  }

  xe::store_and_swap<std::wstring>(name_buffer, dummy_device_info_.name);
  return X_ERROR_SUCCESS;
}
DECLARE_XAM_EXPORT1(XamContentGetDeviceName, kContent, kImplemented);

dword_result_t XamContentGetDeviceState(dword_t device_id,
                                        lpunknown_t overlapped_ptr) {
  if ((device_id & 0xFFFF0000) != dummy_device_info_.device_id) {
    if (overlapped_ptr) {
      kernel_state()->CompleteOverlappedImmediateEx(
          overlapped_ptr, X_ERROR_FUNCTION_FAILED, X_ERROR_DEVICE_NOT_CONNECTED,
          0);
      return X_ERROR_IO_PENDING;
    } else {
      return X_ERROR_DEVICE_NOT_CONNECTED;
    }
  }

  if (overlapped_ptr) {
    kernel_state()->CompleteOverlappedImmediate(overlapped_ptr,
                                                X_ERROR_SUCCESS);
    return X_ERROR_IO_PENDING;
  } else {
    return X_ERROR_SUCCESS;
  }
}
DECLARE_XAM_EXPORT1(XamContentGetDeviceState, kContent, kStub);

typedef struct {
  xe::be<uint32_t> device_id;
  xe::be<uint32_t> unknown;
  xe::be<uint64_t> total_bytes;
  xe::be<uint64_t> free_bytes;
  xe::be<uint16_t> name[28];
} X_CONTENT_DEVICE_DATA;

dword_result_t XamContentGetDeviceData(
    dword_t device_id, pointer_t<X_CONTENT_DEVICE_DATA> device_data) {
  if ((device_id & 0xFFFF0000) != dummy_device_info_.device_id) {
    // TODO(benvanik): memset 0 the data?
    return X_ERROR_DEVICE_NOT_CONNECTED;
  }

  const auto& device_info = dummy_device_info_;
  device_data->device_id = device_info.device_id;
  device_data->unknown = device_id & 0xFFFF;  // Fake it.
  device_data->total_bytes = device_info.total_bytes;
  device_data->free_bytes = device_info.free_bytes;
  xe::store_and_swap<std::wstring>(&device_data->name[0], device_info.name);
  return X_ERROR_SUCCESS;
}
DECLARE_XAM_EXPORT1(XamContentGetDeviceData, kContent, kImplemented);

dword_result_t XamContentResolve(dword_t user_index, lpvoid_t content_data_ptr,
                                 lpunknown_t buffer_ptr, dword_t buffer_size,
                                 dword_t unk1, dword_t unk2, dword_t unk3) {
  auto content_data = XCONTENT_DATA((uint8_t*)content_data_ptr);

  // Result of buffer_ptr is sent to RtlInitAnsiString.
  // buffer_size is usually 260 (max path).
  // Games expect zero if resolve was successful.
  assert_always();
  XELOGW("XamContentResolve unimplemented!");
  return X_ERROR_NOT_FOUND;
}
DECLARE_XAM_EXPORT1(XamContentResolve, kContent, kStub);

// https://github.com/MrColdbird/gameservice/blob/master/ContentManager.cpp
// https://github.com/LestaD/SourceEngine2007/blob/master/se2007/engine/xboxsystem.cpp#L499
dword_result_t XamContentCreateEnumerator(dword_t user_index, dword_t device_id,
                                          dword_t content_type,
                                          dword_t content_flags,
                                          dword_t items_per_enumerate,
                                          lpdword_t buffer_size_ptr,
                                          lpdword_t handle_out) {
  assert_not_null(handle_out);
  if ((device_id && (device_id & 0xFFFF0000) != dummy_device_info_.device_id) ||
      !handle_out) {
    if (buffer_size_ptr) {
      *buffer_size_ptr = 0;
    }

    // TODO(benvanik): memset 0 the data?
    return X_E_INVALIDARG;
  }

  if (buffer_size_ptr) {
    *buffer_size_ptr = (uint32_t)XCONTENT_DATA::kSize * items_per_enumerate;
  }

<<<<<<< HEAD
  auto e = new XStaticEnumerator(kernel_state(), items_per_enumerate,
                                 XCONTENT_DATA::kSize);
=======
  // Some games seem to pass 1 as max_count, but still run an XamEnumerate loop
  // Maybe max_count only refers to the number of results for XamEnumerate to
  // return at a time, but the actual enumeration itself still contains all
  // the results it can find?

  // For now editing the enumerators max count to 16 seems to fix some games
  // eg. Sonic Unleashed, which passes 1 as max_count but on 360 somehow finds
  // every DLC installed... will have to debug on actual 360 soon.
  uint32_t count = max_count;
  if (max_count < 16) {
    count = 16;
  }

  auto e = new XStaticEnumerator(kernel_state(), count, XCONTENT_DATA::kSize);
>>>>>>> 2ac932ab
  e->Initialize();

  // Get all content data.
  auto content_datas = kernel_state()->content_manager()->ListContent(
      device_id ? static_cast<uint32_t>(device_id)
                : dummy_device_info_.device_id,
      content_type);
  for (auto& content_data : content_datas) {
    auto ptr = e->AppendItem();
    assert_not_null(ptr);
    content_data.Write(ptr);
  }

  XELOGD("XamContentCreateEnumerator: added %d items to enumerator",
         e->item_count());

  *handle_out = e->handle();
  return X_ERROR_SUCCESS;
}
DECLARE_XAM_EXPORT1(XamContentCreateEnumerator, kContent, kImplemented);

dword_result_t XamContentCreateDeviceEnumerator(dword_t content_type,
                                                dword_t content_flags,
                                                dword_t max_count,
                                                lpdword_t buffer_size_ptr,
                                                lpdword_t handle_out) {
  assert_not_null(handle_out);

  if (buffer_size_ptr) {
    *buffer_size_ptr = sizeof(DeviceInfo) * max_count;
  }

  auto e = new XStaticEnumerator(kernel_state(), max_count, sizeof(DeviceInfo));
  e->Initialize();

  // Copy our dummy device into the enumerator
  DeviceInfo* dev = (DeviceInfo*)e->AppendItem();
  if (dev) {
    xe::store_and_swap(&dev->device_id, dummy_device_info_.device_id);
    xe::store_and_swap(&dev->device_type, dummy_device_info_.device_type);
    xe::store_and_swap(&dev->total_bytes, dummy_device_info_.total_bytes);
    xe::store_and_swap(&dev->free_bytes, dummy_device_info_.free_bytes);
    xe::copy_and_swap(dev->name, dummy_device_info_.name, 28);
  }

  *handle_out = e->handle();
  return X_ERROR_SUCCESS;
}
DECLARE_XAM_EXPORT1(XamContentCreateDeviceEnumerator, kNone, kImplemented);

dword_result_t XamContentCreateEx(dword_t user_index, lpstring_t root_name,
                                  lpvoid_t content_data_ptr, dword_t flags,
                                  lpdword_t disposition_ptr,
                                  lpdword_t license_mask_ptr,
                                  dword_t cache_size, qword_t content_size,
                                  lpvoid_t overlapped_ptr) {
  X_RESULT result = X_ERROR_INVALID_PARAMETER;
  auto content_data = XCONTENT_DATA((uint8_t*)content_data_ptr);

  auto content_manager = kernel_state()->content_manager();
  bool create = false;
  bool open = false;
  switch (flags & 0xF) {
    case 1:  // CREATE_NEW
             // Fail if exists.
      if (content_manager->ContentExists(content_data)) {
        result = X_ERROR_ALREADY_EXISTS;
      } else {
        create = true;
      }
      break;
    case 2:  // CREATE_ALWAYS
             // Overwrite existing, if any.
      if (content_manager->ContentExists(content_data)) {
        content_manager->DeleteContent(content_data);
        create = true;
      } else {
        create = true;
      }
      break;
    case 3:  // OPEN_EXISTING
             // Open only if exists.
      if (!content_manager->ContentExists(content_data)) {
        result = X_ERROR_PATH_NOT_FOUND;
      } else {
        open = true;
      }
      break;
    case 4:  // OPEN_ALWAYS
             // Create if needed.
      if (!content_manager->ContentExists(content_data)) {
        create = true;
      } else {
        open = true;
      }
      break;
    case 5:  // TRUNCATE_EXISTING
             // Fail if doesn't exist, if does exist delete and recreate.
      if (!content_manager->ContentExists(content_data)) {
        result = X_ERROR_PATH_NOT_FOUND;
      } else {
        content_manager->DeleteContent(content_data);
        create = true;
      }
      break;
    default:
      assert_unhandled_case(flags & 0xF);
      break;
  }

  // creation result
  // 0 = ?
  // 1 = created
  // 2 = opened
  uint32_t disposition = create ? 1 : 2;
  if (disposition_ptr) {
    if (overlapped_ptr) {
      // If async always set to zero, but don't set to a real value.
      *disposition_ptr = 0;
    } else {
      *disposition_ptr = disposition;
    }
  }

  if (create) {
    result = content_manager->CreateContent(root_name.value(), content_data);
  } else if (open) {
    result = content_manager->OpenContent(root_name.value(), content_data);
  }

  if (license_mask_ptr && XSUCCEEDED(result)) {
    *license_mask_ptr = 0;  // Stub!
  }

  if (overlapped_ptr) {
    kernel_state()->CompleteOverlappedImmediateEx(overlapped_ptr, result, 0,
                                                  disposition);
    return X_ERROR_IO_PENDING;
  } else {
    return result;
  }
}
DECLARE_XAM_EXPORT1(XamContentCreateEx, kContent, kImplemented);

dword_result_t XamContentCreate(dword_t user_index, lpstring_t root_name,
                                lpvoid_t content_data_ptr, dword_t flags,
                                lpdword_t disposition_ptr,
                                lpdword_t license_mask_ptr,
                                lpvoid_t overlapped_ptr) {
  return XamContentCreateEx(user_index, root_name, content_data_ptr, flags,
                            disposition_ptr, license_mask_ptr, 0, 0,
                            overlapped_ptr);
}
DECLARE_XAM_EXPORT1(XamContentCreate, kContent, kImplemented);

dword_result_t XamContentOpenFile(dword_t user_index, lpstring_t root_name,
                                  lpstring_t path, dword_t flags,
                                  lpdword_t disposition_ptr,
                                  lpdword_t license_mask_ptr,
                                  lpvoid_t overlapped_ptr) {
  // TODO(gibbed): arguments assumed based on XamContentCreate.
  return X_ERROR_FILE_NOT_FOUND;
}
DECLARE_XAM_EXPORT1(XamContentOpenFile, kContent, kStub);

dword_result_t XamContentFlush(lpstring_t root_name,
                               lpunknown_t overlapped_ptr) {
  X_RESULT result = X_ERROR_SUCCESS;
  if (overlapped_ptr) {
    kernel_state()->CompleteOverlappedImmediate(overlapped_ptr, result);
    return X_ERROR_IO_PENDING;
  } else {
    return result;
  }
}
DECLARE_XAM_EXPORT1(XamContentFlush, kContent, kStub);

dword_result_t XamContentClose(lpstring_t root_name,
                               lpunknown_t overlapped_ptr) {
  // Closes a previously opened root from XamContentCreate*.
  auto result =
      kernel_state()->content_manager()->CloseContent(root_name.value());

  if (overlapped_ptr) {
    kernel_state()->CompleteOverlappedImmediate(overlapped_ptr, result);
    return X_ERROR_IO_PENDING;
  } else {
    return result;
  }
}
DECLARE_XAM_EXPORT1(XamContentClose, kContent, kImplemented);

dword_result_t XamContentGetCreator(dword_t user_index,
                                    lpvoid_t content_data_ptr,
                                    lpdword_t is_creator_ptr,
                                    lpqword_t creator_xuid_ptr,
                                    lpunknown_t overlapped_ptr) {
  auto result = X_ERROR_SUCCESS;

  auto content_data = XCONTENT_DATA((uint8_t*)content_data_ptr);

  if (content_data.content_type == 1) {
    // User always creates saves.
    *is_creator_ptr = 1;
    if (creator_xuid_ptr) {
      *creator_xuid_ptr = kernel_state()->user_profile()->xuid();
    }
  } else {
    *is_creator_ptr = 0;
    if (creator_xuid_ptr) {
      *creator_xuid_ptr = 0;
    }
  }

  if (overlapped_ptr) {
    kernel_state()->CompleteOverlappedImmediate(overlapped_ptr, result);
    return X_ERROR_IO_PENDING;
  } else {
    return result;
  }
}
DECLARE_XAM_EXPORT1(XamContentGetCreator, kContent, kImplemented);

dword_result_t XamContentGetThumbnail(dword_t user_index,
                                      lpvoid_t content_data_ptr,
                                      lpvoid_t buffer_ptr,
                                      lpdword_t buffer_size_ptr,
                                      lpunknown_t overlapped_ptr) {
  assert_not_null(buffer_size_ptr);
  uint32_t buffer_size = *buffer_size_ptr;
  auto content_data = XCONTENT_DATA((uint8_t*)content_data_ptr);

  // Get thumbnail (if it exists).
  std::vector<uint8_t> buffer;
  auto result = kernel_state()->content_manager()->GetContentThumbnail(
      content_data, &buffer);

  *buffer_size_ptr = uint32_t(buffer.size());

  if (XSUCCEEDED(result)) {
    // Write data, if we were given a pointer.
    // This may have just been a size query.
    if (buffer_ptr) {
      if (buffer_size < buffer.size()) {
        // Dest buffer too small.
        result = X_ERROR_INSUFFICIENT_BUFFER;
      } else {
        // Copy data.
        std::memcpy((uint8_t*)buffer_ptr, buffer.data(), buffer.size());
      }
    }
  }

  if (overlapped_ptr) {
    kernel_state()->CompleteOverlappedImmediate(overlapped_ptr, result);
    return X_ERROR_IO_PENDING;
  } else {
    return result;
  }
}
DECLARE_XAM_EXPORT1(XamContentGetThumbnail, kContent, kImplemented);

dword_result_t XamContentSetThumbnail(dword_t user_index,
                                      lpvoid_t content_data_ptr,
                                      lpvoid_t buffer_ptr, dword_t buffer_size,
                                      lpunknown_t overlapped_ptr) {
  auto content_data = XCONTENT_DATA((uint8_t*)content_data_ptr);

  // Buffer is PNG data.
  auto buffer = std::vector<uint8_t>((uint8_t*)buffer_ptr,
                                     (uint8_t*)buffer_ptr + buffer_size);
  auto result = kernel_state()->content_manager()->SetContentThumbnail(
      content_data, std::move(buffer));

  if (overlapped_ptr) {
    kernel_state()->CompleteOverlappedImmediate(overlapped_ptr, result);
    return X_ERROR_IO_PENDING;
  } else {
    return result;
  }
}
DECLARE_XAM_EXPORT1(XamContentSetThumbnail, kContent, kImplemented);

dword_result_t XamContentDelete(dword_t user_index, lpvoid_t content_data_ptr,
                                lpunknown_t overlapped_ptr) {
  auto content_data = XCONTENT_DATA((uint8_t*)content_data_ptr);

  auto result = kernel_state()->content_manager()->DeleteContent(content_data);

  if (overlapped_ptr) {
    kernel_state()->CompleteOverlappedImmediate(overlapped_ptr, result);
    return X_ERROR_IO_PENDING;
  } else {
    return result;
  }
}
DECLARE_XAM_EXPORT1(XamContentDelete, kContent, kImplemented);

void RegisterContentExports(xe::cpu::ExportResolver* export_resolver,
                            KernelState* kernel_state) {}

}  // namespace xam
}  // namespace kernel
}  // namespace xe<|MERGE_RESOLUTION|>--- conflicted
+++ resolved
@@ -151,10 +151,11 @@
     *buffer_size_ptr = (uint32_t)XCONTENT_DATA::kSize * items_per_enumerate;
   }
 
-<<<<<<< HEAD
-  auto e = new XStaticEnumerator(kernel_state(), items_per_enumerate,
+/*
+auto e = new XStaticEnumerator(kernel_state(), items_per_enumerate,
                                  XCONTENT_DATA::kSize);
-=======
+*/
+
   // Some games seem to pass 1 as max_count, but still run an XamEnumerate loop
   // Maybe max_count only refers to the number of results for XamEnumerate to
   // return at a time, but the actual enumeration itself still contains all
@@ -163,13 +164,13 @@
   // For now editing the enumerators max count to 16 seems to fix some games
   // eg. Sonic Unleashed, which passes 1 as max_count but on 360 somehow finds
   // every DLC installed... will have to debug on actual 360 soon.
-  uint32_t count = max_count;
-  if (max_count < 16) {
+  uint32_t count = items_per_enumerate;
+  if (items_per_enumerate < 16) {
     count = 16;
   }
 
   auto e = new XStaticEnumerator(kernel_state(), count, XCONTENT_DATA::kSize);
->>>>>>> 2ac932ab
+
   e->Initialize();
 
   // Get all content data.

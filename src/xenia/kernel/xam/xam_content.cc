/**
 ******************************************************************************
 * Xenia : Xbox 360 Emulator Research Project                                 *
 ******************************************************************************
 * Copyright 2013 Ben Vanik. All rights reserved.                             *
 * Released under the BSD license - see LICENSE in the root for more details. *
 ******************************************************************************
 */

#include "xenia/base/logging.h"
#include "xenia/kernel/kernel_state.h"
#include "xenia/kernel/util/shim_utils.h"
#include "xenia/kernel/xam/xam_private.h"
#include "xenia/kernel/xenumerator.h"
#include "xenia/xbox.h"

namespace xe {
namespace kernel {
namespace xam {

struct DeviceInfo {
  uint32_t device_id;
  uint32_t device_type;
  uint64_t total_bytes;
  uint64_t free_bytes;
  wchar_t name[28];
};

// TODO(gibbed): real information.
//
// Until we expose real information about a HDD device, we
// claim there is 3GB free on a 4GB dummy HDD.
//
// There is a possibility that certain games are bugged in that
// they incorrectly only look at the lower 32-bits of free_bytes,
// when it is a 64-bit value. Which means any size above ~4GB
// will not be recognized properly.
#define ONE_GB (1024ull * 1024ull * 1024ull)
static const DeviceInfo dummy_device_info_ = {
<<<<<<< HEAD
    0xF00D0000,
    1,
    600ull * 1024ull * 1024ull * 1024ull,  // 60GB
    36ull * 1024ull * 1024ull * 1024ull,   // 36GB, so it looks a little used.
=======
    0xF00D0000,    1,
    4ull * ONE_GB,  // 4GB
    3ull * ONE_GB,  // 3GB, so it looks a little used.
>>>>>>> a90e3c79
    L"Dummy HDD",
};
#undef ONE_GB

dword_result_t XamContentGetLicenseMask(lpdword_t mask_ptr,
                                        lpunknown_t overlapped_ptr) {
  // Each bit in the mask represents a granted license. Available licenses
  // seems to vary from game to game, but most appear to use bit 0 to indicate
  // if the game is purchased or not.
  *mask_ptr = 0;

  if (overlapped_ptr) {
    kernel_state()->CompleteOverlappedImmediate(overlapped_ptr,
                                                X_ERROR_SUCCESS);
    return X_ERROR_IO_PENDING;
  } else {
    return X_ERROR_SUCCESS;
  }
}
DECLARE_XAM_EXPORT2(XamContentGetLicenseMask, kContent, kStub, kHighFrequency);

dword_result_t XamContentGetDeviceName(dword_t device_id,
                                       lpwstring_t name_buffer,
                                       dword_t name_capacity) {
  if ((device_id & 0xFFFF0000) != dummy_device_info_.device_id) {
    return X_ERROR_DEVICE_NOT_CONNECTED;
  }

  auto name = std::wstring(dummy_device_info_.name);
  if (name_capacity < name.size() + 1) {
    return X_ERROR_INSUFFICIENT_BUFFER;
  }

  xe::store_and_swap<std::wstring>(name_buffer, name);
  ((wchar_t*)name_buffer)[name.size()] = 0;
  return X_ERROR_SUCCESS;
}
DECLARE_XAM_EXPORT1(XamContentGetDeviceName, kContent, kImplemented);

dword_result_t XamContentGetDeviceState(dword_t device_id,
                                        lpunknown_t overlapped_ptr) {
  if ((device_id & 0xFFFF0000) != dummy_device_info_.device_id) {
    if (overlapped_ptr) {
      kernel_state()->CompleteOverlappedImmediateEx(
          overlapped_ptr, X_ERROR_FUNCTION_FAILED, X_ERROR_DEVICE_NOT_CONNECTED,
          0);
      return X_ERROR_IO_PENDING;
    } else {
      return X_ERROR_DEVICE_NOT_CONNECTED;
    }
  }

  if (overlapped_ptr) {
    kernel_state()->CompleteOverlappedImmediate(overlapped_ptr,
                                                X_ERROR_SUCCESS);
    return X_ERROR_IO_PENDING;
  } else {
    return X_ERROR_SUCCESS;
  }
}
DECLARE_XAM_EXPORT1(XamContentGetDeviceState, kContent, kStub);

typedef struct {
  xe::be<uint32_t> device_id;
  xe::be<uint32_t> unknown;
  xe::be<uint64_t> total_bytes;
  xe::be<uint64_t> free_bytes;
  xe::be<uint16_t> name[28];
} X_CONTENT_DEVICE_DATA;
static_assert_size(X_CONTENT_DEVICE_DATA, 0x50);

dword_result_t XamContentGetDeviceData(
    dword_t device_id, pointer_t<X_CONTENT_DEVICE_DATA> device_data) {
  if ((device_id & 0xFFFF0000) != dummy_device_info_.device_id) {
    // TODO(benvanik): memset 0 the data?
    return X_ERROR_DEVICE_NOT_CONNECTED;
  }

  device_data.Zero();
  const auto& device_info = dummy_device_info_;
  device_data->device_id = device_info.device_id;
  device_data->unknown = device_id & 0xFFFF;  // Fake it.
  device_data->total_bytes = device_info.total_bytes;
  device_data->free_bytes = device_info.free_bytes;
  xe::store_and_swap<std::wstring>(&device_data->name[0], device_info.name);
  return X_ERROR_SUCCESS;
}
DECLARE_XAM_EXPORT1(XamContentGetDeviceData, kContent, kImplemented);

dword_result_t XamContentResolve(dword_t user_index, lpvoid_t content_data_ptr,
                                 lpunknown_t buffer_ptr, dword_t buffer_size,
                                 dword_t unk1, dword_t unk2, dword_t unk3) {
  auto content_data = XCONTENT_DATA((uint8_t*)content_data_ptr);

  // Result of buffer_ptr is sent to RtlInitAnsiString.
  // buffer_size is usually 260 (max path).
  // Games expect zero if resolve was successful.
  assert_always();
  XELOGW("XamContentResolve unimplemented!");
  return X_ERROR_NOT_FOUND;
}
DECLARE_XAM_EXPORT1(XamContentResolve, kContent, kStub);

// https://github.com/MrColdbird/gameservice/blob/master/ContentManager.cpp
// https://github.com/LestaD/SourceEngine2007/blob/master/se2007/engine/xboxsystem.cpp#L499
dword_result_t XamContentCreateEnumerator(dword_t user_index, dword_t device_id,
                                          dword_t content_type,
                                          dword_t content_flags,
                                          dword_t items_per_enumerate,
                                          lpdword_t buffer_size_ptr,
                                          lpdword_t handle_out) {
  assert_not_null(handle_out);
  if ((device_id && (device_id & 0xFFFF0000) != dummy_device_info_.device_id) ||
      !handle_out) {
    if (buffer_size_ptr) {
      *buffer_size_ptr = 0;
    }

    // TODO(benvanik): memset 0 the data?
    return X_E_INVALIDARG;
  }

  if (buffer_size_ptr) {
    *buffer_size_ptr = (uint32_t)XCONTENT_DATA::kSize * items_per_enumerate;
  }

  /*
  auto e = new XStaticEnumerator(kernel_state(), items_per_enumerate,
                                   XCONTENT_DATA::kSize);
  */

  // Some games seem to pass 1 as max_count, but still run an XamEnumerate loop
  // Maybe max_count only refers to the number of results for XamEnumerate to
  // return at a time, but the actual enumeration itself still contains all
  // the results it can find?

  // For now editing the enumerators max count to 16 seems to fix some games
  // eg. Sonic Unleashed, which passes 1 as max_count but on 360 somehow finds
  // every DLC installed... will have to debug on actual 360 soon.
  uint32_t count = items_per_enumerate;
  if (items_per_enumerate < 16) {
    count = 16;
  }

  auto e = new XStaticEnumerator(kernel_state(), count, XCONTENT_DATA::kSize);

  e->Initialize();

  // Get all content data.
  auto content_datas = kernel_state()->content_manager()->ListContent(
      device_id ? static_cast<uint32_t>(device_id)
                : dummy_device_info_.device_id,
      content_type);
  for (auto& content_data : content_datas) {
    auto ptr = e->AppendItem();
    assert_not_null(ptr);
    content_data.Write(ptr);
  }

  XELOGD("XamContentCreateEnumerator: added %d items to enumerator",
         e->item_count());

  *handle_out = e->handle();
  return X_ERROR_SUCCESS;
}
DECLARE_XAM_EXPORT1(XamContentCreateEnumerator, kContent, kImplemented);

dword_result_t XamContentCreateDeviceEnumerator(dword_t content_type,
                                                dword_t content_flags,
                                                dword_t max_count,
                                                lpdword_t buffer_size_ptr,
                                                lpdword_t handle_out) {
  assert_not_null(handle_out);

  if (buffer_size_ptr) {
    *buffer_size_ptr = sizeof(DeviceInfo) * max_count;
  }

  auto e = new XStaticEnumerator(kernel_state(), max_count, sizeof(DeviceInfo));
  e->Initialize();

  // Copy our dummy device into the enumerator
  DeviceInfo* dev = (DeviceInfo*)e->AppendItem();
  if (dev) {
    xe::store_and_swap(&dev->device_id, dummy_device_info_.device_id);
    xe::store_and_swap(&dev->device_type, dummy_device_info_.device_type);
    xe::store_and_swap(&dev->total_bytes, dummy_device_info_.total_bytes);
    xe::store_and_swap(&dev->free_bytes, dummy_device_info_.free_bytes);
    xe::copy_and_swap(dev->name, dummy_device_info_.name, 28);
  }

  *handle_out = e->handle();
  return X_ERROR_SUCCESS;
}
DECLARE_XAM_EXPORT1(XamContentCreateDeviceEnumerator, kNone, kImplemented);

dword_result_t XamContentCreateEx(dword_t user_index, lpstring_t root_name,
                                  lpvoid_t content_data_ptr, dword_t flags,
                                  lpdword_t disposition_ptr,
                                  lpdword_t license_mask_ptr,
                                  dword_t cache_size, qword_t content_size,
                                  lpvoid_t overlapped_ptr) {
  X_RESULT result = X_ERROR_INVALID_PARAMETER;
  auto content_data = XCONTENT_DATA((uint8_t*)content_data_ptr);

  auto content_manager = kernel_state()->content_manager();
  bool create = false;
  bool open = false;
  switch (flags & 0xF) {
    case 1:  // CREATE_NEW
             // Fail if exists.
      if (content_manager->ContentExists(content_data)) {
        result = X_ERROR_ALREADY_EXISTS;
      } else {
        create = true;
      }
      break;
    case 2:  // CREATE_ALWAYS
             // Overwrite existing, if any.
      if (content_manager->ContentExists(content_data)) {
        content_manager->DeleteContent(content_data);
        create = true;
      } else {
        create = true;
      }
      break;
    case 3:  // OPEN_EXISTING
             // Open only if exists.
      if (!content_manager->ContentExists(content_data)) {
        result = X_ERROR_PATH_NOT_FOUND;
      } else {
        open = true;
      }
      break;
    case 4:  // OPEN_ALWAYS
             // Create if needed.
      if (!content_manager->ContentExists(content_data)) {
        create = true;
      } else {
        open = true;
      }
      break;
    case 5:  // TRUNCATE_EXISTING
             // Fail if doesn't exist, if does exist delete and recreate.
      if (!content_manager->ContentExists(content_data)) {
        result = X_ERROR_PATH_NOT_FOUND;
      } else {
        content_manager->DeleteContent(content_data);
        create = true;
      }
      break;
    default:
      assert_unhandled_case(flags & 0xF);
      break;
  }

  // creation result
  // 0 = ?
  // 1 = created
  // 2 = opened
  uint32_t disposition = create ? 1 : 2;
  if (disposition_ptr) {
    if (overlapped_ptr) {
      // If async always set to zero, but don't set to a real value.
      *disposition_ptr = 0;
    } else {
      *disposition_ptr = disposition;
    }
  }

  if (create) {
    result = content_manager->CreateContent(root_name.value(), content_data);
  } else if (open) {
    result = content_manager->OpenContent(root_name.value(), content_data);
  }

  if (license_mask_ptr && XSUCCEEDED(result)) {
    *license_mask_ptr = 0;  // Stub!
  }

  if (overlapped_ptr) {
    kernel_state()->CompleteOverlappedImmediateEx(overlapped_ptr, result, 0,
                                                  disposition);
    return X_ERROR_IO_PENDING;
  } else {
    return result;
  }
}
DECLARE_XAM_EXPORT1(XamContentCreateEx, kContent, kImplemented);

dword_result_t XamContentCreate(dword_t user_index, lpstring_t root_name,
                                lpvoid_t content_data_ptr, dword_t flags,
                                lpdword_t disposition_ptr,
                                lpdword_t license_mask_ptr,
                                lpvoid_t overlapped_ptr) {
  return XamContentCreateEx(user_index, root_name, content_data_ptr, flags,
                            disposition_ptr, license_mask_ptr, 0, 0,
                            overlapped_ptr);
}
DECLARE_XAM_EXPORT1(XamContentCreate, kContent, kImplemented);

dword_result_t XamContentOpenFile(dword_t user_index, lpstring_t root_name,
                                  lpstring_t path, dword_t flags,
                                  lpdword_t disposition_ptr,
                                  lpdword_t license_mask_ptr,
                                  lpvoid_t overlapped_ptr) {
  // TODO(gibbed): arguments assumed based on XamContentCreate.
  return X_ERROR_FILE_NOT_FOUND;
}
DECLARE_XAM_EXPORT1(XamContentOpenFile, kContent, kStub);

dword_result_t XamContentFlush(lpstring_t root_name,
                               lpunknown_t overlapped_ptr) {
  X_RESULT result = X_ERROR_SUCCESS;
  if (overlapped_ptr) {
    kernel_state()->CompleteOverlappedImmediate(overlapped_ptr, result);
    return X_ERROR_IO_PENDING;
  } else {
    return result;
  }
}
DECLARE_XAM_EXPORT1(XamContentFlush, kContent, kStub);

dword_result_t XamContentClose(lpstring_t root_name,
                               lpunknown_t overlapped_ptr) {
  // Closes a previously opened root from XamContentCreate*.
  auto result =
      kernel_state()->content_manager()->CloseContent(root_name.value());

  if (overlapped_ptr) {
    kernel_state()->CompleteOverlappedImmediate(overlapped_ptr, result);
    return X_ERROR_IO_PENDING;
  } else {
    return result;
  }
}
DECLARE_XAM_EXPORT1(XamContentClose, kContent, kImplemented);

dword_result_t XamContentGetCreator(dword_t user_index,
                                    lpvoid_t content_data_ptr,
                                    lpdword_t is_creator_ptr,
                                    lpqword_t creator_xuid_ptr,
                                    lpunknown_t overlapped_ptr) {
  auto result = X_ERROR_SUCCESS;

  auto content_data = XCONTENT_DATA((uint8_t*)content_data_ptr);

  if (content_data.content_type == 1) {
    // User always creates saves.
    *is_creator_ptr = 1;
    if (creator_xuid_ptr) {
      *creator_xuid_ptr = kernel_state()->user_profile()->xuid();
    }
  } else {
    *is_creator_ptr = 0;
    if (creator_xuid_ptr) {
      *creator_xuid_ptr = 0;
    }
  }

  if (overlapped_ptr) {
    kernel_state()->CompleteOverlappedImmediate(overlapped_ptr, result);
    return X_ERROR_IO_PENDING;
  } else {
    return result;
  }
}
DECLARE_XAM_EXPORT1(XamContentGetCreator, kContent, kImplemented);

dword_result_t XamContentGetThumbnail(dword_t user_index,
                                      lpvoid_t content_data_ptr,
                                      lpvoid_t buffer_ptr,
                                      lpdword_t buffer_size_ptr,
                                      lpunknown_t overlapped_ptr) {
  assert_not_null(buffer_size_ptr);
  uint32_t buffer_size = *buffer_size_ptr;
  auto content_data = XCONTENT_DATA((uint8_t*)content_data_ptr);

  // Get thumbnail (if it exists).
  std::vector<uint8_t> buffer;
  auto result = kernel_state()->content_manager()->GetContentThumbnail(
      content_data, &buffer);

  *buffer_size_ptr = uint32_t(buffer.size());

  if (XSUCCEEDED(result)) {
    // Write data, if we were given a pointer.
    // This may have just been a size query.
    if (buffer_ptr) {
      if (buffer_size < buffer.size()) {
        // Dest buffer too small.
        result = X_ERROR_INSUFFICIENT_BUFFER;
      } else {
        // Copy data.
        std::memcpy((uint8_t*)buffer_ptr, buffer.data(), buffer.size());
      }
    }
  }

  if (overlapped_ptr) {
    kernel_state()->CompleteOverlappedImmediate(overlapped_ptr, result);
    return X_ERROR_IO_PENDING;
  } else {
    return result;
  }
}
DECLARE_XAM_EXPORT1(XamContentGetThumbnail, kContent, kImplemented);

dword_result_t XamContentSetThumbnail(dword_t user_index,
                                      lpvoid_t content_data_ptr,
                                      lpvoid_t buffer_ptr, dword_t buffer_size,
                                      lpunknown_t overlapped_ptr) {
  auto content_data = XCONTENT_DATA((uint8_t*)content_data_ptr);

  // Buffer is PNG data.
  auto buffer = std::vector<uint8_t>((uint8_t*)buffer_ptr,
                                     (uint8_t*)buffer_ptr + buffer_size);
  auto result = kernel_state()->content_manager()->SetContentThumbnail(
      content_data, std::move(buffer));

  if (overlapped_ptr) {
    kernel_state()->CompleteOverlappedImmediate(overlapped_ptr, result);
    return X_ERROR_IO_PENDING;
  } else {
    return result;
  }
}
DECLARE_XAM_EXPORT1(XamContentSetThumbnail, kContent, kImplemented);

dword_result_t XamContentDelete(dword_t user_index, lpvoid_t content_data_ptr,
                                lpunknown_t overlapped_ptr) {
  auto content_data = XCONTENT_DATA((uint8_t*)content_data_ptr);

  auto result = kernel_state()->content_manager()->DeleteContent(content_data);

  if (overlapped_ptr) {
    kernel_state()->CompleteOverlappedImmediate(overlapped_ptr, result);
    return X_ERROR_IO_PENDING;
  } else {
    return result;
  }
}
DECLARE_XAM_EXPORT1(XamContentDelete, kContent, kImplemented);

void RegisterContentExports(xe::cpu::ExportResolver* export_resolver,
                            KernelState* kernel_state) {}

}  // namespace xam
}  // namespace kernel
}  // namespace xe<|MERGE_RESOLUTION|>--- conflicted
+++ resolved
@@ -37,16 +37,9 @@
 // will not be recognized properly.
 #define ONE_GB (1024ull * 1024ull * 1024ull)
 static const DeviceInfo dummy_device_info_ = {
-<<<<<<< HEAD
-    0xF00D0000,
-    1,
-    600ull * 1024ull * 1024ull * 1024ull,  // 60GB
-    36ull * 1024ull * 1024ull * 1024ull,   // 36GB, so it looks a little used.
-=======
     0xF00D0000,    1,
     4ull * ONE_GB,  // 4GB
     3ull * ONE_GB,  // 3GB, so it looks a little used.
->>>>>>> a90e3c79
     L"Dummy HDD",
 };
 #undef ONE_GB
